--- conflicted
+++ resolved
@@ -288,21 +288,12 @@
                     title=i18n("加载模型"),
                     layout=[
                         [
-<<<<<<< HEAD
                             sg.Input(default_text="hubert_base.pt", key="hubert_path",disabled=True),
-                            sg.FileBrowse(i18n("Hubert模型")),
+                            sg.FileBrowse(i18n("Hubert模型"), initial_folder=os.path.join(os.getcwd()),file_types=((". pt"),)),
                         ],
                         [
                             sg.Input(default_text=data.get("pth_path", ''), key="pth_path",),
-                            sg.FileBrowse(i18n("选择.pth文件")),
-=======
-                            sg.Input(default_text="hubert_base.pt", key="hubert_path"),
-                            sg.FileBrowse(i18n("Hubert模型"), initial_folder=os.path.join(os.getcwd()),file_types=((". pt"),)),
-                        ],
-                        [
-                            sg.Input(default_text="TEMP\\atri.pth", key="pth_path"),
-                            sg.FileBrowse(i18n("选择.pth文件"),initial_folder=os.path.join(os.getcwd(), "weights"), file_types=((". pth"),)),
->>>>>>> b28f98fe
+                            sg.FileBrowse(i18n("选择.pth文件"),initial_folder=os.path.join(os.getcwd(), "weights"), file_types=((". pth"),))
                         ],
                         [
                             sg.Input(
