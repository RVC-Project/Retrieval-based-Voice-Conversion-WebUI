import os
import sys
from dotenv import load_dotenv
<<<<<<< HEAD
=======

>>>>>>> dabbe708
now_dir = os.getcwd()
sys.path.append(now_dir)
load_dotenv()
from infer.modules.vc.modules import VC
from infer.modules.uvr5.modules import uvr
from infer.lib.train.process_ckpt import (
    change_info,
    extract_small_model,
    merge,
    show_info,
)
from i18n.i18n import I18nAuto
from configs.config import Config
from sklearn.cluster import MiniBatchKMeans
import torch
import numpy as np
import gradio as gr
import faiss
import fairseq
import pathlib
import json
from time import sleep
from subprocess import Popen
from random import shuffle
import warnings
import traceback
import threading
import shutil
import logging



logging.getLogger("numba").setLevel(logging.WARNING)

logger = logging.getLogger(__name__)

tmp = os.path.join(now_dir, "TEMP")
shutil.rmtree(tmp, ignore_errors=True)
shutil.rmtree("%s/runtime/Lib/site-packages/infer_pack" % (now_dir), ignore_errors=True)
shutil.rmtree("%s/runtime/Lib/site-packages/uvr5_pack" % (now_dir), ignore_errors=True)
os.makedirs(tmp, exist_ok=True)
os.makedirs(os.path.join(now_dir, "logs"), exist_ok=True)
os.makedirs(os.path.join(now_dir, "assets/weights"), exist_ok=True)
os.environ["TEMP"] = tmp
warnings.filterwarnings("ignore")
torch.manual_seed(114514)


config = Config()
vc = VC(config)


if config.dml == True:

    def forward_dml(ctx, x, scale):
        ctx.scale = scale
        res = x.clone().detach()
        return res

    fairseq.modules.grad_multiply.GradMultiply.forward = forward_dml
i18n = I18nAuto()
logger.info(i18n)
# 判断是否有能用来训练和加速推理的N卡
ngpu = torch.cuda.device_count()
gpu_infos = []
mem = []
if_gpu_ok = False

if torch.cuda.is_available() or ngpu != 0:
    for i in range(ngpu):
        gpu_name = torch.cuda.get_device_name(i)
        if any(
            value in gpu_name.upper()
            for value in [
                "10",
                "16",
                "20",
                "30",
                "40",
                "A2",
                "A3",
                "A4",
                "P4",
                "A50",
                "500",
                "A60",
                "70",
                "80",
                "90",
                "M4",
                "T4",
                "TITAN",
            ]
        ):
            # A10#A100#V100#A40#P40#M40#K80#A4500
            if_gpu_ok = True  # 至少有一张能用的N卡
            gpu_infos.append("%s\t%s" % (i, gpu_name))
            mem.append(
                int(
                    torch.cuda.get_device_properties(i).total_memory
                    / 1024
                    / 1024
                    / 1024
                    + 0.4
                )
            )
if if_gpu_ok and len(gpu_infos) > 0:
    gpu_info = "\n".join(gpu_infos)
    default_batch_size = min(mem) // 2
else:
    gpu_info = i18n("很遗憾您这没有能用的显卡来支持您训练")
    default_batch_size = 1
gpus = "-".join([i[0] for i in gpu_infos])


class ToolButton(gr.Button, gr.components.FormComponent):
    """Small button with single emoji as text, fits inside gradio forms"""

    def __init__(self, **kwargs):
        super().__init__(variant="tool", **kwargs)

    def get_block_name(self):
        return "button"


weight_root = os.getenv("weight_root")
weight_uvr5_root = os.getenv("weight_uvr5_root")
index_root = os.getenv("index_root")

names = []
for name in os.listdir(weight_root):
    if name.endswith(".pth"):
        names.append(name)
index_paths = []
for root, dirs, files in os.walk(index_root, topdown=False):
    for name in files:
        if name.endswith(".index") and "trained" not in name:
            index_paths.append("%s/%s" % (root, name))
uvr5_names = []
for name in os.listdir(weight_uvr5_root):
    if name.endswith(".pth") or "onnx" in name:
        uvr5_names.append(name.replace(".pth", ""))


def change_choices():
    names = []
    for name in os.listdir(weight_root):
        if name.endswith(".pth"):
            names.append(name)
    index_paths = []
    for root, dirs, files in os.walk(index_root, topdown=False):
        for name in files:
            if name.endswith(".index") and "trained" not in name:
                index_paths.append("%s/%s" % (root, name))
    return {"choices": sorted(names), "__type__": "update"}, {
        "choices": sorted(index_paths),
        "__type__": "update",
    }


def clean():
    return {"value": "", "__type__": "update"}


def export_onnx(ModelPath, ExportedPath):
    from infer.modules.onnx.export import export_onnx as eo

    eo(ModelPath, ExportedPath)


sr_dict = {
    "32k": 32000,
    "40k": 40000,
    "48k": 48000,
}


def if_done(done, p):
    while 1:
        if p.poll() is None:
            sleep(0.5)
        else:
            break
    done[0] = True


def if_done_multi(done, ps):
    while 1:
        # poll==None代表进程未结束
        # 只要有一个进程未结束都不停
        flag = 1
        for p in ps:
            if p.poll() is None:
                flag = 0
                sleep(0.5)
                break
        if flag == 1:
            break
    done[0] = True


def preprocess_dataset(trainset_dir, exp_dir, sr, n_p):
    sr = sr_dict[sr]
    os.makedirs("%s/logs/%s" % (now_dir, exp_dir), exist_ok=True)
    f = open("%s/logs/%s/preprocess.log" % (now_dir, exp_dir), "w")
    f.close()
    per = 3.0 if config.is_half else 3.7
    cmd = '"%s" infer/modules/train/preprocess.py "%s" %s %s "%s/logs/%s" %s %.1f' % (
        config.python_cmd,
        trainset_dir,
        sr,
        n_p,
        now_dir,
        exp_dir,
        config.noparallel,
        per,
    )
    logger.info(cmd)
    # , stdin=PIPE, stdout=PIPE,stderr=PIPE,cwd=now_dir
    p = Popen(cmd, shell=True)
    # 煞笔gr, popen read都非得全跑完了再一次性读取, 不用gr就正常读一句输出一句;只能额外弄出一个文本流定时读
    done = [False]
    threading.Thread(
        target=if_done,
        args=(
            done,
            p,
        ),
    ).start()
    while 1:
        with open("%s/logs/%s/preprocess.log" % (now_dir, exp_dir), "r") as f:
            yield (f.read())
        sleep(1)
        if done[0]:
            break
    with open("%s/logs/%s/preprocess.log" % (now_dir, exp_dir), "r") as f:
        log = f.read()
    logger.info(log)
    yield log


# but2.click(extract_f0,[gpus6,np7,f0method8,if_f0_3,trainset_dir4],[info2])
def extract_f0_feature(gpus, n_p, f0method, if_f0, exp_dir, version19, gpus_rmvpe):
    gpus = gpus.split("-")
    os.makedirs("%s/logs/%s" % (now_dir, exp_dir), exist_ok=True)
    f = open("%s/logs/%s/extract_f0_feature.log" % (now_dir, exp_dir), "w")
    f.close()
    if if_f0:
        if f0method != "rmvpe_gpu":
            cmd = (
                '"%s" infer/modules/train/extract/extract_f0_print.py "%s/logs/%s" %s %s'
                % (
                    config.python_cmd,
                    now_dir,
                    exp_dir,
                    n_p,
                    f0method,
                )
            )
            logger.info(cmd)
            p = Popen(
                cmd, shell=True, cwd=now_dir
            )  # , stdin=PIPE, stdout=PIPE,stderr=PIPE
            # 煞笔gr, popen read都非得全跑完了再一次性读取, 不用gr就正常读一句输出一句;只能额外弄出一个文本流定时读
            done = [False]
            threading.Thread(
                target=if_done,
                args=(
                    done,
                    p,
                ),
            ).start()
        else:
            if gpus_rmvpe != "-":
                gpus_rmvpe = gpus_rmvpe.split("-")
                leng = len(gpus_rmvpe)
                ps = []
                for idx, n_g in enumerate(gpus_rmvpe):
                    cmd = (
                        '"%s" infer/modules/train/extract/extract_f0_rmvpe.py %s %s %s "%s/logs/%s" %s '
                        % (
                            config.python_cmd,
                            leng,
                            idx,
                            n_g,
                            now_dir,
                            exp_dir,
                            config.is_half,
                        )
                    )
                    logger.info(cmd)
                    p = Popen(
                        cmd, shell=True, cwd=now_dir
                    )  # , shell=True, stdin=PIPE, stdout=PIPE, stderr=PIPE, cwd=now_dir
                    ps.append(p)
                # 煞笔gr, popen read都非得全跑完了再一次性读取, 不用gr就正常读一句输出一句;只能额外弄出一个文本流定时读
                done = [False]
                threading.Thread(
                    target=if_done_multi,  #
                    args=(
                        done,
                        ps,
                    ),
                ).start()
            else:
                cmd = (
                    config.python_cmd
                    + ' infer/modules/train/extract/extract_f0_rmvpe_dml.py "%s/logs/%s" '
                    % (
                        now_dir,
                        exp_dir,
                    )
                )
                logger.info(cmd)
                p = Popen(
                    cmd, shell=True, cwd=now_dir
                )  # , shell=True, stdin=PIPE, stdout=PIPE, stderr=PIPE, cwd=now_dir
                p.wait()
                done = [True]
        while 1:
            with open(
                "%s/logs/%s/extract_f0_feature.log" % (now_dir, exp_dir), "r"
            ) as f:
                yield (f.read())
            sleep(1)
            if done[0]:
                break
        with open("%s/logs/%s/extract_f0_feature.log" % (now_dir, exp_dir), "r") as f:
            log = f.read()
        logger.info(log)
        yield log
    # 对不同part分别开多进程
    """
    n_part=int(sys.argv[1])
    i_part=int(sys.argv[2])
    i_gpu=sys.argv[3]
    exp_dir=sys.argv[4]
    os.environ["CUDA_VISIBLE_DEVICES"]=str(i_gpu)
    """
    leng = len(gpus)
    ps = []
    for idx, n_g in enumerate(gpus):
        cmd = (
            '"%s" infer/modules/train/extract_feature_print.py %s %s %s %s "%s/logs/%s" %s'
            % (
                config.python_cmd,
                config.device,
                leng,
                idx,
                n_g,
                now_dir,
                exp_dir,
                version19,
            )
        )
        logger.info(cmd)
        p = Popen(
            cmd, shell=True, cwd=now_dir
        )  # , shell=True, stdin=PIPE, stdout=PIPE, stderr=PIPE, cwd=now_dir
        ps.append(p)
    # 煞笔gr, popen read都非得全跑完了再一次性读取, 不用gr就正常读一句输出一句;只能额外弄出一个文本流定时读
    done = [False]
    threading.Thread(
        target=if_done_multi,
        args=(
            done,
            ps,
        ),
    ).start()
    while 1:
        with open("%s/logs/%s/extract_f0_feature.log" % (now_dir, exp_dir), "r") as f:
            yield (f.read())
        sleep(1)
        if done[0]:
            break
    with open("%s/logs/%s/extract_f0_feature.log" % (now_dir, exp_dir), "r") as f:
        log = f.read()
    logger.info(log)
    yield log


def get_pretrained_models(path_str, f0_str, sr2):
    if_pretrained_generator_exist = os.access(
        "assets/pretrained%s/%sG%s.pth" % (path_str, f0_str, sr2), os.F_OK
    )
    if_pretrained_discriminator_exist = os.access(
        "assets/pretrained%s/%sD%s.pth" % (path_str, f0_str, sr2), os.F_OK
    )
    if not if_pretrained_generator_exist:
        logger.warning(
            "assets/pretrained%s/%sG%s.pth not exist, will not use pretrained model",
            path_str,
            f0_str,
            sr2,
        )
    if not if_pretrained_discriminator_exist:
        logger.warning(
            "assets/pretrained%s/%sD%s.pth not exist, will not use pretrained model",
            path_str,
            f0_str,
            sr2,
        )
    return (
        "assets/pretrained%s/%sG%s.pth" % (path_str, f0_str, sr2)
        if if_pretrained_generator_exist
        else "",
        "assets/pretrained%s/%sD%s.pth" % (path_str, f0_str, sr2)
        if if_pretrained_discriminator_exist
        else "",
    )


def change_sr2(sr2, if_f0_3, version19):
    path_str = "" if version19 == "v1" else "_v2"
    f0_str = "f0" if if_f0_3 else ""
    return get_pretrained_models(path_str, f0_str, sr2)


def change_version19(sr2, if_f0_3, version19):
    path_str = "" if version19 == "v1" else "_v2"
    if sr2 == "32k" and version19 == "v1":
        sr2 = "40k"
    to_return_sr2 = (
        {"choices": ["40k", "48k"], "__type__": "update", "value": sr2}
        if version19 == "v1"
        else {"choices": ["40k", "48k", "32k"], "__type__": "update", "value": sr2}
    )
    f0_str = "f0" if if_f0_3 else ""
    return (
        *get_pretrained_models(path_str, f0_str, sr2),
        to_return_sr2,
    )


def change_f0(if_f0_3, sr2, version19):  # f0method8,pretrained_G14,pretrained_D15
    path_str = "" if version19 == "v1" else "_v2"
    return (
        {"visible": if_f0_3, "__type__": "update"},{"visible": if_f0_3, "__type__": "update"},
        *get_pretrained_models(path_str, "f0"if if_f0_3==True else "", sr2),
    )


# but3.click(click_train,[exp_dir1,sr2,if_f0_3,save_epoch10,total_epoch11,batch_size12,if_save_latest13,pretrained_G14,pretrained_D15,gpus16])
def click_train(
    exp_dir1,
    sr2,
    if_f0_3,
    spk_id5,
    save_epoch10,
    total_epoch11,
    batch_size12,
    if_save_latest13,
    pretrained_G14,
    pretrained_D15,
    gpus16,
    if_cache_gpu17,
    if_save_every_weights18,
    version19,
):
    # 生成filelist
    exp_dir = "%s/logs/%s" % (now_dir, exp_dir1)
    os.makedirs(exp_dir, exist_ok=True)
    gt_wavs_dir = "%s/0_gt_wavs" % (exp_dir)
    feature_dir = (
        "%s/3_feature256" % (exp_dir)
        if version19 == "v1"
        else "%s/3_feature768" % (exp_dir)
    )
    if if_f0_3:
        f0_dir = "%s/2a_f0" % (exp_dir)
        f0nsf_dir = "%s/2b-f0nsf" % (exp_dir)
        names = (
            set([name.split(".")[0] for name in os.listdir(gt_wavs_dir)])
            & set([name.split(".")[0] for name in os.listdir(feature_dir)])
            & set([name.split(".")[0] for name in os.listdir(f0_dir)])
            & set([name.split(".")[0] for name in os.listdir(f0nsf_dir)])
        )
    else:
        names = set([name.split(".")[0] for name in os.listdir(gt_wavs_dir)]) & set(
            [name.split(".")[0] for name in os.listdir(feature_dir)]
        )
    opt = []
    for name in names:
        if if_f0_3:
            opt.append(
                "%s/%s.wav|%s/%s.npy|%s/%s.wav.npy|%s/%s.wav.npy|%s"
                % (
                    gt_wavs_dir.replace("\\", "\\\\"),
                    name,
                    feature_dir.replace("\\", "\\\\"),
                    name,
                    f0_dir.replace("\\", "\\\\"),
                    name,
                    f0nsf_dir.replace("\\", "\\\\"),
                    name,
                    spk_id5,
                )
            )
        else:
            opt.append(
                "%s/%s.wav|%s/%s.npy|%s"
                % (
                    gt_wavs_dir.replace("\\", "\\\\"),
                    name,
                    feature_dir.replace("\\", "\\\\"),
                    name,
                    spk_id5,
                )
            )
    fea_dim = 256 if version19 == "v1" else 768
    if if_f0_3:
        for _ in range(2):
            opt.append(
                "%s/logs/mute/0_gt_wavs/mute%s.wav|%s/logs/mute/3_feature%s/mute.npy|%s/logs/mute/2a_f0/mute.wav.npy|%s/logs/mute/2b-f0nsf/mute.wav.npy|%s"
                % (now_dir, sr2, now_dir, fea_dim, now_dir, now_dir, spk_id5)
            )
    else:
        for _ in range(2):
            opt.append(
                "%s/logs/mute/0_gt_wavs/mute%s.wav|%s/logs/mute/3_feature%s/mute.npy|%s"
                % (now_dir, sr2, now_dir, fea_dim, spk_id5)
            )
    shuffle(opt)
    with open("%s/filelist.txt" % exp_dir, "w") as f:
        f.write("\n".join(opt))
    logger.debug("Write filelist done")
    # 生成config#无需生成config
    # cmd = python_cmd + " train_nsf_sim_cache_sid_load_pretrain.py -e mi-test -sr 40k -f0 1 -bs 4 -g 0 -te 10 -se 5 -pg pretrained/f0G40k.pth -pd pretrained/f0D40k.pth -l 1 -c 0"
    logger.info("Use gpus: %s", str(gpus16))
    if pretrained_G14 == "":
        logger.info("No pretrained Generator")
    if pretrained_D15 == "":
        logger.info("No pretrained Discriminator")
    if version19 == "v1" or sr2 == "40k":
        config_path = "v1/%s.json" % sr2
    else:
        config_path = "v2/%s.json" % sr2
    config_save_path = os.path.join(exp_dir, "config.json")
    if not pathlib.Path(config_save_path).exists():
        with open(config_save_path, "w", encoding="utf-8") as f:
            json.dump(
                config.json_config[config_path],
                f,
                ensure_ascii=False,
                indent=4,
                sort_keys=True,
            )
            f.write("\n")
    if gpus16:
        cmd = (
            '"%s" infer/modules/train/train.py -e "%s" -sr %s -f0 %s -bs %s -g %s -te %s -se %s %s %s -l %s -c %s -sw %s -v %s'
            % (
                config.python_cmd,
                exp_dir1,
                sr2,
                1 if if_f0_3 else 0,
                batch_size12,
                gpus16,
                total_epoch11,
                save_epoch10,
                "-pg %s" % pretrained_G14 if pretrained_G14 != "" else "",
                "-pd %s" % pretrained_D15 if pretrained_D15 != "" else "",
                1 if if_save_latest13 == i18n("是") else 0,
                1 if if_cache_gpu17 == i18n("是") else 0,
                1 if if_save_every_weights18 == i18n("是") else 0,
                version19,
            )
        )
    else:
        cmd = (
            '"%s" infer/modules/train/train.py -e "%s" -sr %s -f0 %s -bs %s -te %s -se %s %s %s -l %s -c %s -sw %s -v %s'
            % (
                config.python_cmd,
                exp_dir1,
                sr2,
                1 if if_f0_3 else 0,
                batch_size12,
                total_epoch11,
                save_epoch10,
                "-pg %s" % pretrained_G14 if pretrained_G14 != "" else "",
                "-pd %s" % pretrained_D15 if pretrained_D15 != "" else "",
                1 if if_save_latest13 == i18n("是") else 0,
                1 if if_cache_gpu17 == i18n("是") else 0,
                1 if if_save_every_weights18 == i18n("是") else 0,
                version19,
            )
        )
    logger.info(cmd)
    p = Popen(cmd, shell=True, cwd=now_dir)
    p.wait()
    return "训练结束, 您可查看控制台训练日志或实验文件夹下的train.log"


# but4.click(train_index, [exp_dir1], info3)
def train_index(exp_dir1, version19):
    # exp_dir = "%s/logs/%s" % (now_dir, exp_dir1)
    exp_dir = "logs/%s" % (exp_dir1)
    os.makedirs(exp_dir, exist_ok=True)
    feature_dir = (
        "%s/3_feature256" % (exp_dir)
        if version19 == "v1"
        else "%s/3_feature768" % (exp_dir)
    )
    if not os.path.exists(feature_dir):
        return "请先进行特征提取!"
    listdir_res = list(os.listdir(feature_dir))
    if len(listdir_res) == 0:
        return "请先进行特征提取！"
    infos = []
    npys = []
    for name in sorted(listdir_res):
        phone = np.load("%s/%s" % (feature_dir, name))
        npys.append(phone)
    big_npy = np.concatenate(npys, 0)
    big_npy_idx = np.arange(big_npy.shape[0])
    np.random.shuffle(big_npy_idx)
    big_npy = big_npy[big_npy_idx]
    if big_npy.shape[0] > 2e5:
        infos.append("Trying doing kmeans %s shape to 10k centers." % big_npy.shape[0])
        yield "\n".join(infos)
        try:
            big_npy = (
                MiniBatchKMeans(
                    n_clusters=10000,
                    verbose=True,
                    batch_size=256 * config.n_cpu,
                    compute_labels=False,
                    init="random",
                )
                .fit(big_npy)
                .cluster_centers_
            )
        except:
            info = traceback.format_exc()
            logger.info(info)
            infos.append(info)
            yield "\n".join(infos)

    np.save("%s/total_fea.npy" % exp_dir, big_npy)
    n_ivf = min(int(16 * np.sqrt(big_npy.shape[0])), big_npy.shape[0] // 39)
    infos.append("%s,%s" % (big_npy.shape, n_ivf))
    yield "\n".join(infos)
    index = faiss.index_factory(256 if version19 == "v1" else 768, "IVF%s,Flat" % n_ivf)
    # index = faiss.index_factory(256if version19=="v1"else 768, "IVF%s,PQ128x4fs,RFlat"%n_ivf)
    infos.append("training")
    yield "\n".join(infos)
    index_ivf = faiss.extract_index_ivf(index)  #
    index_ivf.nprobe = 1
    index.train(big_npy)
    faiss.write_index(
        index,
        "%s/trained_IVF%s_Flat_nprobe_%s_%s_%s.index"
        % (exp_dir, n_ivf, index_ivf.nprobe, exp_dir1, version19),
    )

    infos.append("adding")
    yield "\n".join(infos)
    batch_size_add = 8192
    for i in range(0, big_npy.shape[0], batch_size_add):
        index.add(big_npy[i : i + batch_size_add])
    faiss.write_index(
        index,
        "%s/added_IVF%s_Flat_nprobe_%s_%s_%s.index"
        % (exp_dir, n_ivf, index_ivf.nprobe, exp_dir1, version19),
    )
    infos.append(
        "成功构建索引，added_IVF%s_Flat_nprobe_%s_%s_%s.index"
        % (n_ivf, index_ivf.nprobe, exp_dir1, version19)
    )
    # faiss.write_index(index, '%s/added_IVF%s_Flat_FastScan_%s.index'%(exp_dir,n_ivf,version19))
    # infos.append("成功构建索引，added_IVF%s_Flat_FastScan_%s.index"%(n_ivf,version19))
    yield "\n".join(infos)


# but5.click(train1key, [exp_dir1, sr2, if_f0_3, trainset_dir4, spk_id5, gpus6, np7, f0method8, save_epoch10, total_epoch11, batch_size12, if_save_latest13, pretrained_G14, pretrained_D15, gpus16, if_cache_gpu17], info3)
def train1key(
    exp_dir1,
    sr2,
    if_f0_3,
    trainset_dir4,
    spk_id5,
    np7,
    f0method8,
    save_epoch10,
    total_epoch11,
    batch_size12,
    if_save_latest13,
    pretrained_G14,
    pretrained_D15,
    gpus16,
    if_cache_gpu17,
    if_save_every_weights18,
    version19,
    gpus_rmvpe,
):
    infos = []

    def get_info_str(strr):
        infos.append(strr)
        return "\n".join(infos)

    # step1:处理数据
    yield get_info_str(i18n("step1:正在处理数据"))
    [get_info_str(_) for _ in preprocess_dataset(trainset_dir4, exp_dir1, sr2, np7)]

    # step2a:提取音高
    yield get_info_str(i18n("step2:正在提取音高&正在提取特征"))
    [
        get_info_str(_)
        for _ in extract_f0_feature(
            gpus16, np7, f0method8, if_f0_3, exp_dir1, version19, gpus_rmvpe
        )
    ]

    # step3a:训练模型
    yield get_info_str(i18n("step3a:正在训练模型"))
    click_train(
        exp_dir1,
        sr2,
        if_f0_3,
        spk_id5,
        save_epoch10,
        total_epoch11,
        batch_size12,
        if_save_latest13,
        pretrained_G14,
        pretrained_D15,
        gpus16,
        if_cache_gpu17,
        if_save_every_weights18,
        version19,
    )
    yield get_info_str(i18n("训练结束, 您可查看控制台训练日志或实验文件夹下的train.log"))

    # step3b:训练索引
    [get_info_str(_) for _ in train_index(exp_dir1, version19)]
    yield get_info_str(i18n("全流程结束！"))


#                    ckpt_path2.change(change_info_,[ckpt_path2],[sr__,if_f0__])
def change_info_(ckpt_path):
    if not os.path.exists(ckpt_path.replace(os.path.basename(ckpt_path), "train.log")):
        return {"__type__": "update"}, {"__type__": "update"}, {"__type__": "update"}
    try:
        with open(
            ckpt_path.replace(os.path.basename(ckpt_path), "train.log"), "r"
        ) as f:
            info = eval(f.read().strip("\n").split("\n")[0].split("\t")[-1])
            sr, f0 = info["sample_rate"], info["if_f0"]
            version = "v2" if ("version" in info and info["version"] == "v2") else "v1"
            return sr, str(f0), version
    except:
        traceback.print_exc()
        return {"__type__": "update"}, {"__type__": "update"}, {"__type__": "update"}


F0GPUVisible = config.dml == False


def change_f0_method(f0method8):
    if f0method8 == "rmvpe_gpu":
        visible = F0GPUVisible
    else:
        visible = False
    return {"visible": visible, "__type__": "update"}


with gr.Blocks(title="RVC WebUI") as app:
    gr.Markdown("## RVC WebUI")
    gr.Markdown(
        value=i18n(
            "本软件以MIT协议开源, 作者不对软件具备任何控制力, 使用软件者、传播软件导出的声音者自负全责. <br>如不认可该条款, 则不能使用或引用软件包内任何代码和文件. 详见根目录<b>LICENSE</b>."
        )
    )
    with gr.Tabs():
        with gr.TabItem(i18n("模型推理")):
            with gr.Row():
                sid0 = gr.Dropdown(label=i18n("推理音色"), choices=sorted(names))
                with gr.Column():
                    refresh_button = gr.Button(
                        i18n("刷新音色列表和索引路径"), variant="primary"
                    )
                    clean_button = gr.Button(i18n("卸载音色省显存"), variant="primary")
                spk_item = gr.Slider(
                    minimum=0,
                    maximum=2333,
                    step=1,
                    label=i18n("请选择说话人id"),
                    value=0,
                    visible=False,
                    interactive=True,
                )
                clean_button.click(
                    fn=clean, inputs=[], outputs=[sid0], api_name="infer_clean"
                )
            with gr.TabItem(i18n("单次推理")):
                with gr.Group():
                    with gr.Row():
                        with gr.Column():
                            vc_transform0 = gr.Number(
                                label=i18n("变调(整数, 半音数量, 升八度12降八度-12)"), value=0
                            )
                            input_audio0 = gr.Textbox(
                                label=i18n("输入待处理音频文件路径(默认是正确格式示例)"),
                                placeholder="C:\\Users\\Desktop\\audio_example.wav",
                            )
                            file_index1 = gr.Textbox(
                                label=i18n("特征检索库文件路径,为空则使用下拉的选择结果"),
                                placeholder="C:\\Users\\Desktop\\model_example.index",
                                interactive=True,
                            )
                            file_index2 = gr.Dropdown(
                                label=i18n("自动检测index路径,下拉式选择(dropdown)"),
                                choices=sorted(index_paths),
                                interactive=True,
                            )
                            f0method0 = gr.Radio(
                                label=i18n(
                                    "选择音高提取算法,输入歌声可用pm提速,harvest低音好但巨慢无比,crepe效果好但吃GPU,rmvpe效果最好且微吃GPU"
                                ),
                                choices=["pm", "harvest", "crepe", "rmvpe"]
                                if config.dml == False
                                else ["pm", "harvest", "rmvpe"],
                                value="rmvpe",
                                interactive=True,
                            )

                        with gr.Column():
                            resample_sr0 = gr.Slider(
                                minimum=0,
                                maximum=48000,
                                label=i18n("后处理重采样至最终采样率，0为不进行重采样"),
                                value=0,
                                step=1,
                                interactive=True,
                            )
                            rms_mix_rate0 = gr.Slider(
                                minimum=0,
                                maximum=1,
                                label=i18n("输入源音量包络替换输出音量包络融合比例，越靠近1越使用输出包络"),
                                value=0.25,
                                interactive=True,
                            )
                            protect0 = gr.Slider(
                                minimum=0,
                                maximum=0.5,
                                label=i18n(
                                    "保护清辅音和呼吸声，防止电音撕裂等artifact，拉满0.5不开启，调低加大保护力度但可能降低索引效果"
                                ),
                                value=0.33,
                                step=0.01,
                                interactive=True,
                            )
                            filter_radius0 = gr.Slider(
                                minimum=0,
                                maximum=7,
                                label=i18n(
                                    ">=3则使用对harvest音高识别的结果使用中值滤波，数值为滤波半径，使用可以削弱哑音"
                                ),
                                value=3,
                                step=1,
                                interactive=True,
                            )
                            index_rate1 = gr.Slider(
                                minimum=0,
                                maximum=1,
                                label=i18n("检索特征占比"),
                                value=0.75,
                                interactive=True,
                            )
                            f0_file = gr.File(
                               label=i18n("F0曲线文件, 可选, 一行一个音高, 代替默认F0及升降调"),visible=False
                            )

                            refresh_button.click(
                                fn=change_choices,
                                inputs=[],
                                outputs=[sid0, file_index2],
                                api_name="infer_refresh",
                            )
                            # file_big_npy1 = gr.Textbox(
                            #     label=i18n("特征文件路径"),
                            #     value="E:\\codes\py39\\vits_vc_gpu_train\\logs\\mi-test-1key\\total_fea.npy",
                            #     interactive=True,
                            # )
                with gr.Group():
                    with gr.Column():
                        but0 = gr.Button(i18n("转换"), variant="primary")
                        with gr.Row():
                            vc_output1 = gr.Textbox(label=i18n("输出信息"))
                            vc_output2 = gr.Audio(label=i18n("输出音频(右下角三个点,点了可以下载)"))

                        but0.click(
                            vc.vc_single,
                            [
                                spk_item,
                                input_audio0,
                                vc_transform0,
                                f0_file,
                                f0method0,
                                file_index1,
                                file_index2,
                                # file_big_npy1,
                                index_rate1,
                                filter_radius0,
                                resample_sr0,
                                rms_mix_rate0,
                                protect0,
                            ],
                            [vc_output1, vc_output2],
                            api_name="infer_convert",
                        )
            with gr.TabItem(i18n("批量推理")):
                gr.Markdown(
                    value=i18n("批量转换, 输入待转换音频文件夹, 或上传多个音频文件, 在指定文件夹(默认opt)下输出转换的音频. ")
                )
                with gr.Row():
                    with gr.Column():
                        vc_transform1 = gr.Number(
                            label=i18n("变调(整数, 半音数量, 升八度12降八度-12)"), value=0
                        )
                        opt_input = gr.Textbox(label=i18n("指定输出文件夹"), value="opt")
                        file_index3 = gr.Textbox(
                            label=i18n("特征检索库文件路径,为空则使用下拉的选择结果"),
                            value="",
                            interactive=True,
                        )
                        file_index4 = gr.Dropdown(
                            label=i18n("自动检测index路径,下拉式选择(dropdown)"),
                            choices=sorted(index_paths),
                            interactive=True,
                        )
                        f0method1 = gr.Radio(
                            label=i18n(
                                "选择音高提取算法,输入歌声可用pm提速,harvest低音好但巨慢无比,crepe效果好但吃GPU,rmvpe效果最好且微吃GPU"
                            ),
                            choices=["pm", "harvest", "crepe", "rmvpe"]
                            if config.dml == False
                            else ["pm", "harvest", "rmvpe"],
                            value="rmvpe",
                            interactive=True,
                        )
                        format1 = gr.Radio(
                            label=i18n("导出文件格式"),
                            choices=["wav", "flac", "mp3", "m4a"],
                            value="wav",
                            interactive=True,
                        )

                        refresh_button.click(
                            fn=lambda: change_choices()[1],
                            inputs=[],
                            outputs=file_index4,
                            api_name="infer_refresh_batch",
                        )
                        # file_big_npy2 = gr.Textbox(
                        #     label=i18n("特征文件路径"),
                        #     value="E:\\codes\\py39\\vits_vc_gpu_train\\logs\\mi-test-1key\\total_fea.npy",
                        #     interactive=True,
                        # )

                    with gr.Column():
                        resample_sr1 = gr.Slider(
                            minimum=0,
                            maximum=48000,
                            label=i18n("后处理重采样至最终采样率，0为不进行重采样"),
                            value=0,
                            step=1,
                            interactive=True,
                        )
                        rms_mix_rate1 = gr.Slider(
                            minimum=0,
                            maximum=1,
                            label=i18n("输入源音量包络替换输出音量包络融合比例，越靠近1越使用输出包络"),
                            value=1,
                            interactive=True,
                        )
                        protect1 = gr.Slider(
                            minimum=0,
                            maximum=0.5,
                            label=i18n(
                                "保护清辅音和呼吸声，防止电音撕裂等artifact，拉满0.5不开启，调低加大保护力度但可能降低索引效果"
                            ),
                            value=0.33,
                            step=0.01,
                            interactive=True,
                        )
                        filter_radius1 = gr.Slider(
                            minimum=0,
                            maximum=7,
                            label=i18n(">=3则使用对harvest音高识别的结果使用中值滤波，数值为滤波半径，使用可以削弱哑音"),
                            value=3,
                            step=1,
                            interactive=True,
                        )
                        index_rate2 = gr.Slider(
                            minimum=0,
                            maximum=1,
                            label=i18n("检索特征占比"),
                            value=1,
                            interactive=True,
                        )
                with gr.Row():
                    dir_input = gr.Textbox(
                        label=i18n("输入待处理音频文件夹路径(去文件管理器地址栏拷就行了)"),
                        placeholder="C:\\Users\\Desktop\\input_vocal_dir",
                    )
                    inputs = gr.File(
                        file_count="multiple", label=i18n("也可批量输入音频文件, 二选一, 优先读文件夹")
                    )

                with gr.Row():
                    but1 = gr.Button(i18n("转换"), variant="primary")
                    vc_output3 = gr.Textbox(label=i18n("输出信息"))

                    but1.click(
                        vc.vc_multi,
                        [
                            spk_item,
                            dir_input,
                            opt_input,
                            inputs,
                            vc_transform1,
                            f0method1,
                            file_index3,
                            file_index4,
                            # file_big_npy2,
                            index_rate2,
                            filter_radius1,
                            resample_sr1,
                            rms_mix_rate1,
                            protect1,
                            format1,
                        ],
                        [vc_output3],
                        api_name="infer_convert_batch",
                    )
                sid0.change(
                    fn=vc.get_vc,
                    inputs=[sid0, protect0, protect1],
                    outputs=[spk_item, protect0, protect1, file_index2, file_index4],
                    api_name="infer_change_voice",
                )
        with gr.TabItem(i18n("伴奏人声分离&去混响&去回声")):
            with gr.Group():
                gr.Markdown(
                    value=i18n(
                        "人声伴奏分离批量处理， 使用UVR5模型。 <br>合格的文件夹路径格式举例： E:\\codes\\py39\\vits_vc_gpu\\白鹭霜华测试样例(去文件管理器地址栏拷就行了)。 <br>模型分为三类： <br>1、保留人声：不带和声的音频选这个，对主人声保留比HP5更好。内置HP2和HP3两个模型，HP3可能轻微漏伴奏但对主人声保留比HP2稍微好一丁点； <br>2、仅保留主人声：带和声的音频选这个，对主人声可能有削弱。内置HP5一个模型； <br> 3、去混响、去延迟模型（by FoxJoy）：<br>  (1)MDX-Net(onnx_dereverb):对于双通道混响是最好的选择，不能去除单通道混响；<br>&emsp;(234)DeEcho:去除延迟效果。Aggressive比Normal去除得更彻底，DeReverb额外去除混响，可去除单声道混响，但是对高频重的板式混响去不干净。<br>去混响/去延迟，附：<br>1、DeEcho-DeReverb模型的耗时是另外2个DeEcho模型的接近2倍；<br>2、MDX-Net-Dereverb模型挺慢的；<br>3、个人推荐的最干净的配置是先MDX-Net再DeEcho-Aggressive。"
                    )
                )
                with gr.Row():
                    with gr.Column():
                        dir_wav_input = gr.Textbox(
                            label=i18n("输入待处理音频文件夹路径"),
                            placeholder="C:\\Users\\Desktop\\todo-songs",
                        )
                        wav_inputs = gr.File(
                            file_count="multiple", label=i18n("也可批量输入音频文件, 二选一, 优先读文件夹")
                        )
                    with gr.Column():
                        model_choose = gr.Dropdown(label=i18n("模型"), choices=uvr5_names)
                        agg = gr.Slider(
                            minimum=0,
                            maximum=20,
                            step=1,
                            label="人声提取激进程度",
                            value=10,
                            interactive=True,
                            visible=False,  # 先不开放调整
                        )
                        opt_vocal_root = gr.Textbox(
                            label=i18n("指定输出主人声文件夹"), value="opt"
                        )
                        opt_ins_root = gr.Textbox(
                            label=i18n("指定输出非主人声文件夹"), value="opt"
                        )
                        format0 = gr.Radio(
                            label=i18n("导出文件格式"),
                            choices=["wav", "flac", "mp3", "m4a"],
                            value="flac",
                            interactive=True,
                        )
                    but2 = gr.Button(i18n("转换"), variant="primary")
                    vc_output4 = gr.Textbox(label=i18n("输出信息"))
                    but2.click(
                        uvr,
                        [
                            model_choose,
                            dir_wav_input,
                            opt_vocal_root,
                            wav_inputs,
                            opt_ins_root,
                            agg,
                            format0,
                        ],
                        [vc_output4],
                        api_name="uvr_convert",
                    )
        with gr.TabItem(i18n("训练")):
            gr.Markdown(
                value=i18n(
                    "step1: 填写实验配置. 实验数据放在logs下, 每个实验一个文件夹, 需手工输入实验名路径, 内含实验配置, 日志, 训练得到的模型文件. "
                )
            )
            with gr.Row():
                exp_dir1 = gr.Textbox(label=i18n("输入实验名"), value="mi-test")
                sr2 = gr.Radio(
                    label=i18n("目标采样率"),
                    choices=["40k", "48k"],
                    value="40k",
                    interactive=True,
                )
                if_f0_3 = gr.Radio(
                    label=i18n("模型是否带音高指导(唱歌一定要, 语音可以不要)"),
                    choices=[True, False],
                    value=True,
                    interactive=True,
                )
                version19 = gr.Radio(
                    label=i18n("版本"),
                    choices=["v1", "v2"],
                    value="v2",
                    interactive=True,
                    visible=True,
                )
                np7 = gr.Slider(
                    minimum=0,
                    maximum=config.n_cpu,
                    step=1,
                    label=i18n("提取音高和处理数据使用的CPU进程数"),
                    value=int(np.ceil(config.n_cpu / 1.5)),
                    interactive=True,
                )
            with gr.Group():  # 暂时单人的, 后面支持最多4人的#数据处理
                gr.Markdown(
                    value=i18n(
                        "step2a: 自动遍历训练文件夹下所有可解码成音频的文件并进行切片归一化, 在实验目录下生成2个wav文件夹; 暂时只支持单人训练. "
                    )
                )
                with gr.Row():
                    trainset_dir4 = gr.Textbox(
                        label=i18n("输入训练文件夹路径"), value="E:\\语音音频+标注\\米津玄师\\src"
                    )
                    spk_id5 = gr.Slider(
                        minimum=0,
                        maximum=4,
                        step=1,
                        label=i18n("请指定说话人id"),
                        value=0,
                        interactive=True,
                    )
                    but1 = gr.Button(i18n("处理数据"), variant="primary")
                    info1 = gr.Textbox(label=i18n("输出信息"), value="")
                    but1.click(
                        preprocess_dataset,
                        [trainset_dir4, exp_dir1, sr2, np7],
                        [info1],
                        api_name="train_preprocess",
                    )
            with gr.Group():
                gr.Markdown(value=i18n("step2b: 使用CPU提取音高(如果模型带音高), 使用GPU提取特征(选择卡号)"))
                with gr.Row():
                    with gr.Column():
                        gpus6 = gr.Textbox(
                            label=i18n("以-分隔输入使用的卡号, 例如   0-1-2   使用卡0和卡1和卡2"),
                            value=gpus,
                            interactive=True,
                            visible=F0GPUVisible,
                        )
                        gpu_info9 = gr.Textbox(
                            label=i18n("显卡信息"), value=gpu_info, visible=F0GPUVisible
                        )
                    with gr.Column():
                        f0method8 = gr.Radio(
                            label=i18n(
                                "选择音高提取算法:输入歌声可用pm提速,高质量语音但CPU差可用dio提速,harvest质量更好但慢,rmvpe效果最好且微吃CPU/GPU"
                            ),
                            choices=["pm", "harvest", "dio", "rmvpe", "rmvpe_gpu"],
                            value="rmvpe_gpu",
                            interactive=True,
                        )
                        gpus_rmvpe = gr.Textbox(
                            label=i18n(
                                "rmvpe卡号配置：以-分隔输入使用的不同进程卡号,例如0-0-1使用在卡0上跑2个进程并在卡1上跑1个进程"
                            ),
                            value="%s-%s" % (gpus, gpus),
                            interactive=True,
                            visible=F0GPUVisible,
                        )
                    but2 = gr.Button(i18n("特征提取"), variant="primary")
                    info2 = gr.Textbox(label=i18n("输出信息"), value="", max_lines=8)
                    f0method8.change(
                        fn=change_f0_method,
                        inputs=[f0method8],
                        outputs=[gpus_rmvpe],
                    )
                    but2.click(
                        extract_f0_feature,
                        [
                            gpus6,
                            np7,
                            f0method8,
                            if_f0_3,
                            exp_dir1,
                            version19,
                            gpus_rmvpe,
                        ],
                        [info2],
                        api_name="train_extract_f0_feature",
                    )
            with gr.Group():
                gr.Markdown(value=i18n("step3: 填写训练设置, 开始训练模型和索引"))
                with gr.Row():
                    save_epoch10 = gr.Slider(
                        minimum=1,
                        maximum=50,
                        step=1,
                        label=i18n("保存频率save_every_epoch"),
                        value=5,
                        interactive=True,
                    )
                    total_epoch11 = gr.Slider(
                        minimum=2,
                        maximum=1000,
                        step=1,
                        label=i18n("总训练轮数total_epoch"),
                        value=20,
                        interactive=True,
                    )
                    batch_size12 = gr.Slider(
                        minimum=1,
                        maximum=40,
                        step=1,
                        label=i18n("每张显卡的batch_size"),
                        value=default_batch_size,
                        interactive=True,
                    )
                    if_save_latest13 = gr.Radio(
                        label=i18n("是否仅保存最新的ckpt文件以节省硬盘空间"),
                        choices=[i18n("是"), i18n("否")],
                        value=i18n("否"),
                        interactive=True,
                    )
                    if_cache_gpu17 = gr.Radio(
                        label=i18n(
                            "是否缓存所有训练集至显存. 10min以下小数据可缓存以加速训练, 大数据缓存会炸显存也加不了多少速"
                        ),
                        choices=[i18n("是"), i18n("否")],
                        value=i18n("否"),
                        interactive=True,
                    )
                    if_save_every_weights18 = gr.Radio(
                        label=i18n("是否在每次保存时间点将最终小模型保存至weights文件夹"),
                        choices=[i18n("是"), i18n("否")],
                        value=i18n("否"),
                        interactive=True,
                    )
                with gr.Row():
                    pretrained_G14 = gr.Textbox(
                        label=i18n("加载预训练底模G路径"),
                        value="assets/pretrained_v2/f0G40k.pth",
                        interactive=True,
                    )
                    pretrained_D15 = gr.Textbox(
                        label=i18n("加载预训练底模D路径"),
                        value="assets/pretrained_v2/f0D40k.pth",
                        interactive=True,
                    )
                    sr2.change(
                        change_sr2,
                        [sr2, if_f0_3, version19],
                        [pretrained_G14, pretrained_D15],
                    )
                    version19.change(
                        change_version19,
                        [sr2, if_f0_3, version19],
                        [pretrained_G14, pretrained_D15, sr2],
                    )
                    if_f0_3.change(
                        change_f0,
                        [if_f0_3, sr2, version19],
                        [f0method8, gpus_rmvpe,pretrained_G14, pretrained_D15],
                    )
                    gpus16 = gr.Textbox(
                        label=i18n("以-分隔输入使用的卡号, 例如   0-1-2   使用卡0和卡1和卡2"),
                        value=gpus,
                        interactive=True,
                    )
                    but3 = gr.Button(i18n("训练模型"), variant="primary")
                    but4 = gr.Button(i18n("训练特征索引"), variant="primary")
                    but5 = gr.Button(i18n("一键训练"), variant="primary")
                    info3 = gr.Textbox(label=i18n("输出信息"), value="", max_lines=10)
                    but3.click(
                        click_train,
                        [
                            exp_dir1,
                            sr2,
                            if_f0_3,
                            spk_id5,
                            save_epoch10,
                            total_epoch11,
                            batch_size12,
                            if_save_latest13,
                            pretrained_G14,
                            pretrained_D15,
                            gpus16,
                            if_cache_gpu17,
                            if_save_every_weights18,
                            version19,
                        ],
                        info3,
                        api_name="train_start",
                    )
                    but4.click(train_index, [exp_dir1, version19], info3)
                    but5.click(
                        train1key,
                        [
                            exp_dir1,
                            sr2,
                            if_f0_3,
                            trainset_dir4,
                            spk_id5,
                            np7,
                            f0method8,
                            save_epoch10,
                            total_epoch11,
                            batch_size12,
                            if_save_latest13,
                            pretrained_G14,
                            pretrained_D15,
                            gpus16,
                            if_cache_gpu17,
                            if_save_every_weights18,
                            version19,
                            gpus_rmvpe,
                        ],
                        info3,
                        api_name="train_start_all",
                    )

        with gr.TabItem(i18n("ckpt处理")):
            with gr.Group():
                gr.Markdown(value=i18n("模型融合, 可用于测试音色融合"))
                with gr.Row():
                    ckpt_a = gr.Textbox(label=i18n("A模型路径"), value="", interactive=True)
                    ckpt_b = gr.Textbox(label=i18n("B模型路径"), value="", interactive=True)
                    alpha_a = gr.Slider(
                        minimum=0,
                        maximum=1,
                        label=i18n("A模型权重"),
                        value=0.5,
                        interactive=True,
                    )
                with gr.Row():
                    sr_ = gr.Radio(
                        label=i18n("目标采样率"),
                        choices=["40k", "48k"],
                        value="40k",
                        interactive=True,
                    )
                    if_f0_ = gr.Radio(
                        label=i18n("模型是否带音高指导"),
                        choices=[i18n("是"), i18n("否")],
                        value=i18n("是"),
                        interactive=True,
                    )
                    info__ = gr.Textbox(
                        label=i18n("要置入的模型信息"), value="", max_lines=8, interactive=True
                    )
                    name_to_save0 = gr.Textbox(
                        label=i18n("保存的模型名不带后缀"),
                        value="",
                        max_lines=1,
                        interactive=True,
                    )
                    version_2 = gr.Radio(
                        label=i18n("模型版本型号"),
                        choices=["v1", "v2"],
                        value="v1",
                        interactive=True,
                    )
                with gr.Row():
                    but6 = gr.Button(i18n("融合"), variant="primary")
                    info4 = gr.Textbox(label=i18n("输出信息"), value="", max_lines=8)
                but6.click(
                    merge,
                    [
                        ckpt_a,
                        ckpt_b,
                        alpha_a,
                        sr_,
                        if_f0_,
                        info__,
                        name_to_save0,
                        version_2,
                    ],
                    info4,
                    api_name="ckpt_merge",
                )  # def merge(path1,path2,alpha1,sr,f0,info):
            with gr.Group():
                gr.Markdown(value=i18n("修改模型信息(仅支持weights文件夹下提取的小模型文件)"))
                with gr.Row():
                    ckpt_path0 = gr.Textbox(
                        label=i18n("模型路径"), value="", interactive=True
                    )
                    info_ = gr.Textbox(
                        label=i18n("要改的模型信息"), value="", max_lines=8, interactive=True
                    )
                    name_to_save1 = gr.Textbox(
                        label=i18n("保存的文件名, 默认空为和源文件同名"),
                        value="",
                        max_lines=8,
                        interactive=True,
                    )
                with gr.Row():
                    but7 = gr.Button(i18n("修改"), variant="primary")
                    info5 = gr.Textbox(label=i18n("输出信息"), value="", max_lines=8)
                but7.click(
                    change_info,
                    [ckpt_path0, info_, name_to_save1],
                    info5,
                    api_name="ckpt_modify",
                )
            with gr.Group():
                gr.Markdown(value=i18n("查看模型信息(仅支持weights文件夹下提取的小模型文件)"))
                with gr.Row():
                    ckpt_path1 = gr.Textbox(
                        label=i18n("模型路径"), value="", interactive=True
                    )
                    but8 = gr.Button(i18n("查看"), variant="primary")
                    info6 = gr.Textbox(label=i18n("输出信息"), value="", max_lines=8)
                but8.click(show_info, [ckpt_path1], info6, api_name="ckpt_show")
            with gr.Group():
                gr.Markdown(
                    value=i18n(
                        "模型提取(输入logs文件夹下大文件模型路径),适用于训一半不想训了模型没有自动提取保存小文件模型,或者想测试中间模型的情况"
                    )
                )
                with gr.Row():
                    ckpt_path2 = gr.Textbox(
                        label=i18n("模型路径"),
                        value="E:\\codes\\py39\\logs\\mi-test_f0_48k\\G_23333.pth",
                        interactive=True,
                    )
                    save_name = gr.Textbox(
                        label=i18n("保存名"), value="", interactive=True
                    )
                    sr__ = gr.Radio(
                        label=i18n("目标采样率"),
                        choices=["32k", "40k", "48k"],
                        value="40k",
                        interactive=True,
                    )
                    if_f0__ = gr.Radio(
                        label=i18n("模型是否带音高指导,1是0否"),
                        choices=["1", "0"],
                        value="1",
                        interactive=True,
                    )
                    version_1 = gr.Radio(
                        label=i18n("模型版本型号"),
                        choices=["v1", "v2"],
                        value="v2",
                        interactive=True,
                    )
                    info___ = gr.Textbox(
                        label=i18n("要置入的模型信息"), value="", max_lines=8, interactive=True
                    )
                    but9 = gr.Button(i18n("提取"), variant="primary")
                    info7 = gr.Textbox(label=i18n("输出信息"), value="", max_lines=8)
                    ckpt_path2.change(
                        change_info_, [ckpt_path2], [sr__, if_f0__, version_1]
                    )
                but9.click(
                    extract_small_model,
                    [ckpt_path2, save_name, sr__, if_f0__, info___, version_1],
                    info7,
                    api_name="ckpt_extract",
                )

        with gr.TabItem(i18n("Onnx导出")):
            with gr.Row():
                ckpt_dir = gr.Textbox(label=i18n("RVC模型路径"), value="", interactive=True)
            with gr.Row():
                onnx_dir = gr.Textbox(
                    label=i18n("Onnx输出路径"), value="", interactive=True
                )
            with gr.Row():
                infoOnnx = gr.Label(label="info")
            with gr.Row():
                butOnnx = gr.Button(i18n("导出Onnx模型"), variant="primary")
            butOnnx.click(
                export_onnx, [ckpt_dir, onnx_dir], infoOnnx, api_name="export_onnx"
            )

        tab_faq = i18n("常见问题解答")
        with gr.TabItem(tab_faq):
            try:
                if tab_faq == "常见问题解答":
                    with open("docs/cn/faq.md", "r", encoding="utf8") as f:
                        info = f.read()
                else:
                    with open("docs/en/faq_en.md", "r", encoding="utf8") as f:
                        info = f.read()
                gr.Markdown(value=info)
            except:
                gr.Markdown(traceback.format_exc())

    if config.iscolab:
        app.queue(concurrency_count=511, max_size=1022).launch(share=True)
    else:
        app.queue(concurrency_count=511, max_size=1022).launch(
            server_name="0.0.0.0",
            inbrowser=not config.noautoopen,
            server_port=config.listen_port,
            quiet=True,
        )<|MERGE_RESOLUTION|>--- conflicted
+++ resolved
@@ -1,10 +1,7 @@
 import os
 import sys
 from dotenv import load_dotenv
-<<<<<<< HEAD
-=======
-
->>>>>>> dabbe708
+
 now_dir = os.getcwd()
 sys.path.append(now_dir)
 load_dotenv()
