--- conflicted
+++ resolved
@@ -896,14 +896,12 @@
         phone = np.load("%s/%s" % (feature256_dir, name))
         npys.append(phone)
     big_npy = np.concatenate(npys, 0)
-<<<<<<< HEAD
-    np.save("%s/total_fea.npy" % model_log_dir, big_npy)
-=======
+
     big_npy_idx = np.arange(big_npy.shape[0])
     np.random.shuffle(big_npy_idx)
     big_npy = big_npy[big_npy_idx]
-    np.save("%s/total_fea.npy" % exp_dir, big_npy)
->>>>>>> 4027928a
+    np.save("%s/total_fea.npy" % model_log_dir, big_npy)
+    
     # n_ivf =  big_npy.shape[0] // 39
     n_ivf = min(int(16 * np.sqrt(big_npy.shape[0])), big_npy.shape[0] // 39)
     yield get_info_str("%s,%s" % (big_npy.shape, n_ivf))
