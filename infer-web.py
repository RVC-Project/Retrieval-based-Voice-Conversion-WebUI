import os
import shutil
import sys
import traceback
import warnings

import numpy as np
import torch

os.environ["no_proxy"] = "localhost, 127.0.0.1, ::1"
import logging
import threading
from random import shuffle
from subprocess import Popen
from time import sleep

import faiss
import ffmpeg
import gradio as gr
import soundfile as sf
from config import Config
from fairseq import checkpoint_utils
from i18n import I18nAuto
from infer_pack.models import (
    SynthesizerTrnMs256NSFsid,
    SynthesizerTrnMs256NSFsid_nono,
    SynthesizerTrnMs768NSFsid,
    SynthesizerTrnMs768NSFsid_nono,
)
from infer_pack.models_onnx import SynthesizerTrnMsNSFsidM
from infer_uvr5 import _audio_pre_, _audio_pre_new
from MDXNet import MDXNetDereverb
from my_utils import load_audio
from train.process_ckpt import change_info, extract_small_model, merge, show_info
from vc_infer_pipeline import VC

# from trainset_preprocess_pipeline import PreProcess

logging.getLogger("numba").setLevel(logging.WARNING)

now_dir = os.getcwd()
sys.path.append(now_dir)
tmp = os.path.join(now_dir, "TEMP")
shutil.rmtree(tmp, ignore_errors=True)
shutil.rmtree("%s/runtime/Lib/site-packages/infer_pack" % (now_dir), ignore_errors=True)
shutil.rmtree("%s/runtime/Lib/site-packages/uvr5_pack" % (now_dir), ignore_errors=True)
os.makedirs(tmp, exist_ok=True)
os.makedirs(os.path.join(now_dir, "logs"), exist_ok=True)
os.makedirs(os.path.join(now_dir, "weights"), exist_ok=True)
os.environ["TEMP"] = tmp
warnings.filterwarnings("ignore")
torch.manual_seed(114514)


config = Config()
i18n = I18nAuto()
i18n.print()
# 判断是否有能用来训练和加速推理的N卡
ngpu = torch.cuda.device_count()
gpu_infos = []
mem = []
if_gpu_ok = False

if torch.cuda.is_available() or ngpu != 0:
    for i in range(ngpu):
        gpu_name = torch.cuda.get_device_name(i)
        if any(
            value in gpu_name.upper()
            for value in [
                "10",
                "16",
                "20",
                "30",
                "40",
                "A2",
                "A3",
                "A4",
                "P4",
                "A50",
                "A60",
                "70",
                "80",
                "90",
                "M4",
                "T4",
                "TITAN",
            ]
        ):
            # A10#A100#V100#A40#P40#M40#K80#A4500
            if_gpu_ok = True  # 至少有一张能用的N卡
            gpu_infos.append("%s\t%s" % (i, gpu_name))
            mem.append(
                int(
                    torch.cuda.get_device_properties(i).total_memory
                    / 1024
                    / 1024
                    / 1024
                    + 0.4
                )
            )
if if_gpu_ok and len(gpu_infos) > 0:
    gpu_info = "\n".join(gpu_infos)
    default_batch_size = min(mem) // 2
else:
    gpu_info = i18n("很遗憾您这没有能用的显卡来支持您训练")
    default_batch_size = 1
gpus = "-".join([i[0] for i in gpu_infos])


class ToolButton(gr.Button, gr.components.FormComponent):
    """Small button with single emoji as text, fits inside gradio forms"""

    def __init__(self, **kwargs):
        super().__init__(variant="tool", **kwargs)

    def get_block_name(self):
        return "button"


hubert_model = None


def load_hubert():
    global hubert_model
    models, _, _ = checkpoint_utils.load_model_ensemble_and_task(
        ["hubert_base.pt"],
        suffix="",
    )
    hubert_model = models[0]
    hubert_model = hubert_model.to(config.device)
    if config.is_half:
        hubert_model = hubert_model.half()
    else:
        hubert_model = hubert_model.float()
    hubert_model.eval()


weight_root = "weights"
weight_uvr5_root = "uvr5_weights"
index_root = "logs"
names = []
for name in os.listdir(weight_root):
    if name.endswith(".pth"):
        names.append(name)
index_paths = []
for root, dirs, files in os.walk(index_root, topdown=False):
    for name in files:
        if name.endswith(".index") and "trained" not in name:
            index_paths.append("%s/%s" % (root, name))
uvr5_names = []
for name in os.listdir(weight_uvr5_root):
    if name.endswith(".pth") or "onnx" in name:
        uvr5_names.append(name.replace(".pth", ""))


def vc_single(
    sid,
    input_audio_path,
    f0_up_key,
    f0_file,
    f0_method,
    file_index,
    file_index2,
    # file_big_npy,
    index_rate,
    filter_radius,
    resample_sr,
    rms_mix_rate,
    protect,
):  # spk_item, input_audio0, vc_transform0,f0_file,f0method0
    global tgt_sr, net_g, vc, hubert_model, version
    if input_audio_path is None:
        return "You need to upload an audio", None
    f0_up_key = int(f0_up_key)
    try:
        audio = load_audio(input_audio_path, 16000)
        audio_max = np.abs(audio).max() / 0.95
        if audio_max > 1:
            audio /= audio_max
        times = [0, 0, 0]
        if not hubert_model:
            load_hubert()
        if_f0 = cpt.get("f0", 1)
        file_index = (
            (
                file_index.strip(" ")
                .strip('"')
                .strip("\n")
                .strip('"')
                .strip(" ")
                .replace("trained", "added")
            )
            if file_index != ""
            else file_index2
        )  # 防止小白写错，自动帮他替换掉
        # file_big_npy = (
        #     file_big_npy.strip(" ").strip('"').strip("\n").strip('"').strip(" ")
        # )
        audio_opt = vc.pipeline(
            hubert_model,
            net_g,
            sid,
            audio,
            input_audio_path,
            times,
            f0_up_key,
            f0_method,
            file_index,
            # file_big_npy,
            index_rate,
            if_f0,
            filter_radius,
            tgt_sr,
            resample_sr,
            rms_mix_rate,
            version,
            protect,
            f0_file=f0_file,
        )
        if tgt_sr != resample_sr >= 16000:
            tgt_sr = resample_sr
        index_info = (
            "Using index:%s." % file_index
            if os.path.exists(file_index)
            else "Index not used."
        )
        return "Success.\n %s\nTime:\n npy:%ss, f0:%ss, infer:%ss" % (
            index_info,
            times[0],
            times[1],
            times[2],
        ), (tgt_sr, audio_opt)
    except:
        info = traceback.format_exc()
        print(info)
        return info, (None, None)


def vc_multi(
    sid,
    dir_path,
    opt_root,
    paths,
    f0_up_key,
    f0_method,
    file_index,
    file_index2,
    # file_big_npy,
    index_rate,
    filter_radius,
    resample_sr,
    rms_mix_rate,
    protect,
    format1,
):
    try:
        dir_path = (
            dir_path.strip(" ").strip('"').strip("\n").strip('"').strip(" ")
        )  # 防止小白拷路径头尾带了空格和"和回车
        opt_root = opt_root.strip(" ").strip('"').strip("\n").strip('"').strip(" ")
        os.makedirs(opt_root, exist_ok=True)
        try:
            if dir_path != "":
                paths = [os.path.join(dir_path, name) for name in os.listdir(dir_path)]
            else:
                paths = [path.name for path in paths]
        except:
            traceback.print_exc()
            paths = [path.name for path in paths]
        infos = []
        for path in paths:
            info, opt = vc_single(
                sid,
                path,
                f0_up_key,
                None,
                f0_method,
                file_index,
                file_index2,
                # file_big_npy,
                index_rate,
                filter_radius,
                resample_sr,
                rms_mix_rate,
                protect,
            )
            if "Success" in info:
                try:
                    tgt_sr, audio_opt = opt
                    if format1 in ["wav", "flac"]:
                        sf.write(
                            "%s/%s.%s" % (opt_root, os.path.basename(path), format1),
                            audio_opt,
                            tgt_sr,
                        )
                    else:
                        path = "%s/%s.wav" % (opt_root, os.path.basename(path))
                        sf.write(
                            path,
                            audio_opt,
                            tgt_sr,
                        )
                        if os.path.exists(path):
                            os.system(
                                "ffmpeg -i %s -vn %s -q:a 2 -y"
                                % (path, path[:-4] + ".%s" % format1)
                            )
                except:
                    info += traceback.format_exc()
            infos.append("%s->%s" % (os.path.basename(path), info))
            yield "\n".join(infos)
        yield "\n".join(infos)
    except:
        yield traceback.format_exc()


def uvr(model_name, inp_root, save_root_vocal, paths, save_root_ins, agg, format0):
    infos = []
    try:
        inp_root = inp_root.strip(" ").strip('"').strip("\n").strip('"').strip(" ")
        save_root_vocal = (
            save_root_vocal.strip(" ").strip('"').strip("\n").strip('"').strip(" ")
        )
        save_root_ins = (
            save_root_ins.strip(" ").strip('"').strip("\n").strip('"').strip(" ")
        )
        if model_name == "onnx_dereverb_By_FoxJoy":
            pre_fun = MDXNetDereverb(15)
        else:
            func = _audio_pre_ if "DeEcho" not in model_name else _audio_pre_new
            pre_fun = func(
                agg=int(agg),
                model_path=os.path.join(weight_uvr5_root, model_name + ".pth"),
                device=config.device,
                is_half=config.is_half,
            )
        if inp_root != "":
            paths = [os.path.join(inp_root, name) for name in os.listdir(inp_root)]
        else:
            paths = [path.name for path in paths]
        for path in paths:
            inp_path = os.path.join(inp_root, path)
            need_reformat = 1
            done = 0
            try:
                info = ffmpeg.probe(inp_path, cmd="ffprobe")
                if (
                    info["streams"][0]["channels"] == 2
                    and info["streams"][0]["sample_rate"] == "44100"
                ):
                    need_reformat = 0
                    pre_fun._path_audio_(
                        inp_path, save_root_ins, save_root_vocal, format0
                    )
                    done = 1
            except:
                need_reformat = 1
                traceback.print_exc()
            if need_reformat == 1:
                tmp_path = "%s/%s.reformatted.wav" % (tmp, os.path.basename(inp_path))
                os.system(
                    "ffmpeg -i %s -vn -acodec pcm_s16le -ac 2 -ar 44100 %s -y"
                    % (inp_path, tmp_path)
                )
                inp_path = tmp_path
            try:
                if done == 0:
                    pre_fun._path_audio_(
                        inp_path, save_root_ins, save_root_vocal, format0
                    )
                infos.append("%s->Success" % (os.path.basename(inp_path)))
                yield "\n".join(infos)
            except:
                infos.append(
                    "%s->%s" % (os.path.basename(inp_path), traceback.format_exc())
                )
                yield "\n".join(infos)
    except:
        infos.append(traceback.format_exc())
        yield "\n".join(infos)
    finally:
        try:
            if model_name == "onnx_dereverb_By_FoxJoy":
                del pre_fun.pred.model
                del pre_fun.pred.model_
            else:
                del pre_fun.model
                del pre_fun
        except:
            traceback.print_exc()
        print("clean_empty_cache")
        if torch.cuda.is_available():
            torch.cuda.empty_cache()
    yield "\n".join(infos)


# 一个选项卡全局只能有一个音色
def get_vc(sid):
    global n_spk, tgt_sr, net_g, vc, cpt, version
    if sid == "" or sid == []:
        global hubert_model
        if hubert_model is not None:  # 考虑到轮询, 需要加个判断看是否 sid 是由有模型切换到无模型的
            print("clean_empty_cache")
            del net_g, n_spk, vc, hubert_model, tgt_sr  # ,cpt
            hubert_model = net_g = n_spk = vc = hubert_model = tgt_sr = None
            if torch.cuda.is_available():
                torch.cuda.empty_cache()
            ###楼下不这么折腾清理不干净
            if_f0 = cpt.get("f0", 1)
            version = cpt.get("version", "v1")
            if version == "v1":
                if if_f0 == 1:
                    net_g = SynthesizerTrnMs256NSFsid(
                        *cpt["config"], is_half=config.is_half
                    )
                else:
                    net_g = SynthesizerTrnMs256NSFsid_nono(*cpt["config"])
            elif version == "v2":
                if if_f0 == 1:
                    net_g = SynthesizerTrnMs768NSFsid(
                        *cpt["config"], is_half=config.is_half
                    )
                else:
                    net_g = SynthesizerTrnMs768NSFsid_nono(*cpt["config"])
            del net_g, cpt
            if torch.cuda.is_available():
                torch.cuda.empty_cache()
            cpt = None
        return {"visible": False, "__type__": "update"}
    person = "%s/%s" % (weight_root, sid)
    print("loading %s" % person)
    cpt = torch.load(person, map_location="cpu")
    tgt_sr = cpt["config"][-1]
    cpt["config"][-3] = cpt["weight"]["emb_g.weight"].shape[0]  # n_spk
    if_f0 = cpt.get("f0", 1)
    version = cpt.get("version", "v1")
    if version == "v1":
        if if_f0 == 1:
            net_g = SynthesizerTrnMs256NSFsid(*cpt["config"], is_half=config.is_half)
        else:
            net_g = SynthesizerTrnMs256NSFsid_nono(*cpt["config"])
    elif version == "v2":
        if if_f0 == 1:
            net_g = SynthesizerTrnMs768NSFsid(*cpt["config"], is_half=config.is_half)
        else:
            net_g = SynthesizerTrnMs768NSFsid_nono(*cpt["config"])
    del net_g.enc_q
    print(net_g.load_state_dict(cpt["weight"], strict=False))
    net_g.eval().to(config.device)
    if config.is_half:
        net_g = net_g.half()
    else:
        net_g = net_g.float()
    vc = VC(tgt_sr, config)
    n_spk = cpt["config"][-3]
    return {"visible": True, "maximum": n_spk, "__type__": "update"}


def change_choices():
    names = []
    for name in os.listdir(weight_root):
        if name.endswith(".pth"):
            names.append(name)
    index_paths = []
    for root, dirs, files in os.walk(index_root, topdown=False):
        for name in files:
            if name.endswith(".index") and "trained" not in name:
                index_paths.append("%s/%s" % (root, name))
    return {"choices": sorted(names), "__type__": "update"}, {
        "choices": sorted(index_paths),
        "__type__": "update",
    }


def clean():
    return {"value": "", "__type__": "update"}


sr_dict = {
    "32k": 32000,
    "40k": 40000,
    "48k": 48000,
}


def if_done(done, p):
    while 1:
        if p.poll() is None:
            sleep(0.5)
        else:
            break
    done[0] = True


def if_done_multi(done, ps):
    while 1:
        # poll==None代表进程未结束
        # 只要有一个进程未结束都不停
        flag = 1
        for p in ps:
            if p.poll() is None:
                flag = 0
                sleep(0.5)
                break
        if flag == 1:
            break
    done[0] = True


def preprocess_dataset(trainset_dir, exp_dir, sr, n_p):
    sr = sr_dict[sr]
    os.makedirs("%s/logs/%s" % (now_dir, exp_dir), exist_ok=True)
    f = open("%s/logs/%s/preprocess.log" % (now_dir, exp_dir), "w")
    f.close()
    cmd = (
        config.python_cmd
        + " trainset_preprocess_pipeline_print.py %s %s %s %s/logs/%s "
        % (trainset_dir, sr, n_p, now_dir, exp_dir)
        + str(config.noparallel)
    )
    print(cmd)
    p = Popen(cmd, shell=True)  # , stdin=PIPE, stdout=PIPE,stderr=PIPE,cwd=now_dir
    ###煞笔gr, popen read都非得全跑完了再一次性读取, 不用gr就正常读一句输出一句;只能额外弄出一个文本流定时读
    done = [False]
    threading.Thread(
        target=if_done,
        args=(
            done,
            p,
        ),
    ).start()
    while 1:
        with open("%s/logs/%s/preprocess.log" % (now_dir, exp_dir), "r") as f:
            yield (f.read())
        sleep(1)
        if done[0]:
            break
    with open("%s/logs/%s/preprocess.log" % (now_dir, exp_dir), "r") as f:
        log = f.read()
    print(log)
    yield log


# but2.click(extract_f0,[gpus6,np7,f0method8,if_f0_3,trainset_dir4],[info2])
def extract_f0_feature(gpus, n_p, f0method, if_f0, exp_dir, version19):
    gpus = gpus.split("-")
    os.makedirs("%s/logs/%s" % (now_dir, exp_dir), exist_ok=True)
    f = open("%s/logs/%s/extract_f0_feature.log" % (now_dir, exp_dir), "w")
    f.close()
    if if_f0:
        cmd = config.python_cmd + " extract_f0_print.py %s/logs/%s %s %s" % (
            now_dir,
            exp_dir,
            n_p,
            f0method,
        )
        print(cmd)
        p = Popen(cmd, shell=True, cwd=now_dir)  # , stdin=PIPE, stdout=PIPE,stderr=PIPE
        ###煞笔gr, popen read都非得全跑完了再一次性读取, 不用gr就正常读一句输出一句;只能额外弄出一个文本流定时读
        done = [False]
        threading.Thread(
            target=if_done,
            args=(
                done,
                p,
            ),
        ).start()
        while 1:
            with open(
                "%s/logs/%s/extract_f0_feature.log" % (now_dir, exp_dir), "r"
            ) as f:
                yield (f.read())
            sleep(1)
            if done[0]:
                break
        with open("%s/logs/%s/extract_f0_feature.log" % (now_dir, exp_dir), "r") as f:
            log = f.read()
        print(log)
        yield log
    ####对不同part分别开多进程
    """
    n_part=int(sys.argv[1])
    i_part=int(sys.argv[2])
    i_gpu=sys.argv[3]
    exp_dir=sys.argv[4]
    os.environ["CUDA_VISIBLE_DEVICES"]=str(i_gpu)
    """
    leng = len(gpus)
    ps = []
    for idx, n_g in enumerate(gpus):
        cmd = (
            config.python_cmd
            + " extract_feature_print.py %s %s %s %s %s/logs/%s %s"
            % (
                config.device,
                leng,
                idx,
                n_g,
                now_dir,
                exp_dir,
                version19,
            )
        )
        print(cmd)
        p = Popen(
            cmd, shell=True, cwd=now_dir
        )  # , shell=True, stdin=PIPE, stdout=PIPE, stderr=PIPE, cwd=now_dir
        ps.append(p)
    ###煞笔gr, popen read都非得全跑完了再一次性读取, 不用gr就正常读一句输出一句;只能额外弄出一个文本流定时读
    done = [False]
    threading.Thread(
        target=if_done_multi,
        args=(
            done,
            ps,
        ),
    ).start()
    while 1:
        with open("%s/logs/%s/extract_f0_feature.log" % (now_dir, exp_dir), "r") as f:
            yield (f.read())
        sleep(1)
        if done[0]:
            break
    with open("%s/logs/%s/extract_f0_feature.log" % (now_dir, exp_dir), "r") as f:
        log = f.read()
    print(log)
    yield log


def change_sr2(sr2, if_f0_3, version19):
    path_str = "" if version19 == "v1" else "_v2"
    f0_str = "f0" if if_f0_3 else ""
    if_pretrained_generator_exist = os.access(
        "pretrained%s/%sG%s.pth" % (path_str, f0_str, sr2), os.F_OK
    )
    if_pretrained_discriminator_exist = os.access(
        "pretrained%s/%sD%s.pth" % (path_str, f0_str, sr2), os.F_OK
    )
    if if_pretrained_generator_exist is not False:
        print(
            "pretrained%s/%sG%s.pth" % (path_str, f0_str, sr2),
            "not exist, will not use pretrained model",
        )
    if if_pretrained_discriminator_exist is not False:
        print(
            "pretrained%s/%sD%s.pth" % (path_str, f0_str, sr2),
            "not exist, will not use pretrained model",
        )
    return (
        "pretrained%s/%sG%s.pth" % (path_str, f0_str, sr2)
        if if_pretrained_generator_exist
        else "",
        "pretrained%s/%sD%s.pth" % (path_str, f0_str, sr2)
        if if_pretrained_discriminator_exist
        else "",
        {"visible": True, "__type__": "update"},
    )


def change_version19(sr2, if_f0_3, version19):
    path_str = "" if version19 == "v1" else "_v2"
    f0_str = "f0" if if_f0_3 else ""
    if_pretrained_generator_exist = os.access(
        "pretrained%s/%sG%s.pth" % (path_str, f0_str, sr2), os.F_OK
    )
    if_pretrained_discriminator_exist = os.access(
        "pretrained%s/%sD%s.pth" % (path_str, f0_str, sr2), os.F_OK
    )
    if not if_pretrained_generator_exist:
        print(
            "pretrained%s/%sG%s.pth" % (path_str, f0_str, sr2),
            "not exist, will not use pretrained model",
        )
    if not if_pretrained_discriminator_exist:
        print(
            "pretrained%s/%sD%s.pth" % (path_str, f0_str, sr2),
            "not exist, will not use pretrained model",
        )
    return (
        "pretrained%s/%sG%s.pth" % (path_str, f0_str, sr2)
        if if_pretrained_generator_exist
        else "",
        "pretrained%s/%sD%s.pth" % (path_str, f0_str, sr2)
        if if_pretrained_discriminator_exist
        else "",
    )


def change_f0(if_f0_3, sr2, version19):  # f0method8,pretrained_G14,pretrained_D15
    path_str = "" if version19 == "v1" else "_v2"
    if_pretrained_generator_exist = os.access(
        "pretrained%s/f0G%s.pth" % (path_str, sr2), os.F_OK
    )
    if_pretrained_discriminator_exist = os.access(
        "pretrained%s/f0D%s.pth" % (path_str, sr2), os.F_OK
    )
    if not if_pretrained_generator_exist:
        print(
            "pretrained%s/f0G%s.pth" % (path_str, sr2),
            "not exist, will not use pretrained model",
        )
    if not if_pretrained_discriminator_exist:
        print(
            "pretrained%s/f0D%s.pth" % (path_str, sr2),
            "not exist, will not use pretrained model",
        )
    if if_f0_3:
        return (
            {"visible": True, "__type__": "update"},
            "pretrained%s/f0G%s.pth" % (path_str, sr2)
            if if_pretrained_generator_exist
            else "",
            "pretrained%s/f0D%s.pth" % (path_str, sr2)
            if if_pretrained_discriminator_exist
            else "",
        )
    return (
        {"visible": False, "__type__": "update"},
        ("pretrained%s/G%s.pth" % (path_str, sr2))
        if if_pretrained_generator_exist
        else "",
        ("pretrained%s/D%s.pth" % (path_str, sr2))
        if if_pretrained_discriminator_exist
        else "",
    )


# but3.click(click_train,[exp_dir1,sr2,if_f0_3,save_epoch10,total_epoch11,batch_size12,if_save_latest13,pretrained_G14,pretrained_D15,gpus16])
def click_train(
    exp_dir1,
    sr2,
    if_f0_3,
    spk_id5,
    save_epoch10,
    total_epoch11,
    batch_size12,
    if_save_latest13,
    pretrained_G14,
    pretrained_D15,
    gpus16,
    if_cache_gpu17,
    if_save_every_weights18,
    version19,
):
    # 生成filelist
    exp_dir = "%s/logs/%s" % (now_dir, exp_dir1)
    os.makedirs(exp_dir, exist_ok=True)
    gt_wavs_dir = "%s/0_gt_wavs" % (exp_dir)
    feature_dir = (
        "%s/3_feature256" % (exp_dir)
        if version19 == "v1"
        else "%s/3_feature768" % (exp_dir)
    )
    if if_f0_3:
        f0_dir = "%s/2a_f0" % (exp_dir)
        f0nsf_dir = "%s/2b-f0nsf" % (exp_dir)
        names = (
            set([name.split(".")[0] for name in os.listdir(gt_wavs_dir)])
            & set([name.split(".")[0] for name in os.listdir(feature_dir)])
            & set([name.split(".")[0] for name in os.listdir(f0_dir)])
            & set([name.split(".")[0] for name in os.listdir(f0nsf_dir)])
        )
    else:
        names = set([name.split(".")[0] for name in os.listdir(gt_wavs_dir)]) & set(
            [name.split(".")[0] for name in os.listdir(feature_dir)]
        )
    opt = []
    for name in names:
        if if_f0_3:
            opt.append(
                "%s/%s.wav|%s/%s.npy|%s/%s.wav.npy|%s/%s.wav.npy|%s"
                % (
                    gt_wavs_dir.replace("\\", "\\\\"),
                    name,
                    feature_dir.replace("\\", "\\\\"),
                    name,
                    f0_dir.replace("\\", "\\\\"),
                    name,
                    f0nsf_dir.replace("\\", "\\\\"),
                    name,
                    spk_id5,
                )
            )
        else:
            opt.append(
                "%s/%s.wav|%s/%s.npy|%s"
                % (
                    gt_wavs_dir.replace("\\", "\\\\"),
                    name,
                    feature_dir.replace("\\", "\\\\"),
                    name,
                    spk_id5,
                )
            )
    fea_dim = 256 if version19 == "v1" else 768
    if if_f0_3:
        for _ in range(2):
            opt.append(
                "%s/logs/mute/0_gt_wavs/mute%s.wav|%s/logs/mute/3_feature%s/mute.npy|%s/logs/mute/2a_f0/mute.wav.npy|%s/logs/mute/2b-f0nsf/mute.wav.npy|%s"
                % (now_dir, sr2, now_dir, fea_dim, now_dir, now_dir, spk_id5)
            )
    else:
        for _ in range(2):
            opt.append(
                "%s/logs/mute/0_gt_wavs/mute%s.wav|%s/logs/mute/3_feature%s/mute.npy|%s"
                % (now_dir, sr2, now_dir, fea_dim, spk_id5)
            )
    shuffle(opt)
    with open("%s/filelist.txt" % exp_dir, "w") as f:
        f.write("\n".join(opt))
    print("write filelist done")
    # 生成config#无需生成config
    # cmd = python_cmd + " train_nsf_sim_cache_sid_load_pretrain.py -e mi-test -sr 40k -f0 1 -bs 4 -g 0 -te 10 -se 5 -pg pretrained/f0G40k.pth -pd pretrained/f0D40k.pth -l 1 -c 0"
    print("use gpus:", gpus16)
    if pretrained_G14 == "":
        print("no pretrained Generator")
    if pretrained_D15 == "":
        print("no pretrained Discriminator")
    if gpus16:
        cmd = (
            config.python_cmd
            + " train_nsf_sim_cache_sid_load_pretrain.py -e %s -sr %s -f0 %s -bs %s -g %s -te %s -se %s %s %s -l %s -c %s -sw %s -v %s"
            % (
                exp_dir1,
                sr2,
                1 if if_f0_3 else 0,
                batch_size12,
                gpus16,
                total_epoch11,
                save_epoch10,
                ("-pg %s" % pretrained_G14) if pretrained_G14 != "" else "",
                ("-pd %s" % pretrained_D15) if pretrained_D15 != "" else "",
                1 if if_save_latest13 == i18n("是") else 0,
                1 if if_cache_gpu17 == i18n("是") else 0,
                1 if if_save_every_weights18 == i18n("是") else 0,
                version19,
            )
        )
    else:
        cmd = (
            config.python_cmd
            + " train_nsf_sim_cache_sid_load_pretrain.py -e %s -sr %s -f0 %s -bs %s -te %s -se %s %s %s -l %s -c %s -sw %s -v %s"
            % (
                exp_dir1,
                sr2,
                1 if if_f0_3 else 0,
                batch_size12,
                total_epoch11,
                save_epoch10,
                ("-pg %s" % pretrained_G14) if pretrained_G14 != "" else "\b",
                ("-pd %s" % pretrained_D15) if pretrained_D15 != "" else "\b",
                1 if if_save_latest13 == i18n("是") else 0,
                1 if if_cache_gpu17 == i18n("是") else 0,
                1 if if_save_every_weights18 == i18n("是") else 0,
                version19,
            )
        )
    print(cmd)
    p = Popen(cmd, shell=True, cwd=now_dir)
    p.wait()
    return "训练结束, 您可查看控制台训练日志或实验文件夹下的train.log"


# but4.click(train_index, [exp_dir1], info3)
def train_index(exp_dir1, version19):
    exp_dir = "%s/logs/%s" % (now_dir, exp_dir1)
    os.makedirs(exp_dir, exist_ok=True)
    feature_dir = (
        "%s/3_feature256" % (exp_dir)
        if version19 == "v1"
        else "%s/3_feature768" % (exp_dir)
    )
    if not os.path.exists(feature_dir):
        return "请先进行特征提取!"
    listdir_res = list(os.listdir(feature_dir))
    if len(listdir_res) == 0:
        return "请先进行特征提取！"
    npys = []
    for name in sorted(listdir_res):
        phone = np.load("%s/%s" % (feature_dir, name))
        npys.append(phone)
    big_npy = np.concatenate(npys, 0)
    big_npy_idx = np.arange(big_npy.shape[0])
    np.random.shuffle(big_npy_idx)
    big_npy = big_npy[big_npy_idx]
    np.save("%s/total_fea.npy" % exp_dir, big_npy)
    # n_ivf =  big_npy.shape[0] // 39
    n_ivf = min(int(16 * np.sqrt(big_npy.shape[0])), big_npy.shape[0] // 39)
    infos = []
    infos.append("%s,%s" % (big_npy.shape, n_ivf))
    yield "\n".join(infos)
    index = faiss.index_factory(256 if version19 == "v1" else 768, "IVF%s,Flat" % n_ivf)
    # index = faiss.index_factory(256if version19=="v1"else 768, "IVF%s,PQ128x4fs,RFlat"%n_ivf)
    infos.append("training")
    yield "\n".join(infos)
    index_ivf = faiss.extract_index_ivf(index)  #
    index_ivf.nprobe = 1
    index.train(big_npy)
    faiss.write_index(
        index,
        "%s/trained_IVF%s_Flat_nprobe_%s_%s_%s.index"
        % (exp_dir, n_ivf, index_ivf.nprobe, exp_dir1, version19),
    )
    # faiss.write_index(index, '%s/trained_IVF%s_Flat_FastScan_%s.index'%(exp_dir,n_ivf,version19))
    infos.append("adding")
    yield "\n".join(infos)
    batch_size_add = 8192
    for i in range(0, big_npy.shape[0], batch_size_add):
        index.add(big_npy[i : i + batch_size_add])
    faiss.write_index(
        index,
        "%s/added_IVF%s_Flat_nprobe_%s_%s_%s.index"
        % (exp_dir, n_ivf, index_ivf.nprobe, exp_dir1, version19),
    )
    infos.append(
        "成功构建索引，added_IVF%s_Flat_nprobe_%s_%s_%s.index"
        % (n_ivf, index_ivf.nprobe, exp_dir1, version19)
    )
    # faiss.write_index(index, '%s/added_IVF%s_Flat_FastScan_%s.index'%(exp_dir,n_ivf,version19))
    # infos.append("成功构建索引，added_IVF%s_Flat_FastScan_%s.index"%(n_ivf,version19))
    yield "\n".join(infos)


# but5.click(train1key, [exp_dir1, sr2, if_f0_3, trainset_dir4, spk_id5, gpus6, np7, f0method8, save_epoch10, total_epoch11, batch_size12, if_save_latest13, pretrained_G14, pretrained_D15, gpus16, if_cache_gpu17], info3)
def train1key(
    exp_dir1,
    sr2,
    if_f0_3,
    trainset_dir4,
    spk_id5,
    np7,
    f0method8,
    save_epoch10,
    total_epoch11,
    batch_size12,
    if_save_latest13,
    pretrained_G14,
    pretrained_D15,
    gpus16,
    if_cache_gpu17,
    if_save_every_weights18,
    version19,
):
    infos = []

    def get_info_str(strr):
        infos.append(strr)
        return "\n".join(infos)

    model_log_dir = "%s/logs/%s" % (now_dir, exp_dir1)
    preprocess_log_path = "%s/preprocess.log" % model_log_dir
    extract_f0_feature_log_path = "%s/extract_f0_feature.log" % model_log_dir
    gt_wavs_dir = "%s/0_gt_wavs" % model_log_dir
    feature_dir = (
        "%s/3_feature256" % model_log_dir
        if version19 == "v1"
        else "%s/3_feature768" % model_log_dir
    )

    os.makedirs(model_log_dir, exist_ok=True)
    #########step1:处理数据
    open(preprocess_log_path, "w").close()
    cmd = (
        config.python_cmd
        + " trainset_preprocess_pipeline_print.py %s %s %s %s "
        % (trainset_dir4, sr_dict[sr2], np7, model_log_dir)
        + str(config.noparallel)
    )
    yield get_info_str(i18n("step1:正在处理数据"))
    yield get_info_str(cmd)
    p = Popen(cmd, shell=True)
    p.wait()
    with open(preprocess_log_path, "r") as f:
        print(f.read())
    #########step2a:提取音高
    open(extract_f0_feature_log_path, "w")
    if if_f0_3:
        yield get_info_str("step2a:正在提取音高")
        cmd = config.python_cmd + " extract_f0_print.py %s %s %s" % (
            model_log_dir,
            np7,
            f0method8,
        )
        yield get_info_str(cmd)
        p = Popen(cmd, shell=True, cwd=now_dir)
        p.wait()
        with open(extract_f0_feature_log_path, "r") as f:
            print(f.read())
    else:
        yield get_info_str(i18n("step2a:无需提取音高"))
    #######step2b:提取特征
    yield get_info_str(i18n("step2b:正在提取特征"))
    gpus = gpus16.split("-")
    leng = len(gpus)
    ps = []
    for idx, n_g in enumerate(gpus):
        cmd = config.python_cmd + " extract_feature_print.py %s %s %s %s %s %s" % (
            config.device,
            leng,
            idx,
            n_g,
            model_log_dir,
            version19,
        )
        yield get_info_str(cmd)
        p = Popen(
            cmd, shell=True, cwd=now_dir
        )  # , shell=True, stdin=PIPE, stdout=PIPE, stderr=PIPE, cwd=now_dir
        ps.append(p)
    for p in ps:
        p.wait()
    with open(extract_f0_feature_log_path, "r") as f:
        print(f.read())
    #######step3a:训练模型
    yield get_info_str(i18n("step3a:正在训练模型"))
    # 生成filelist
    if if_f0_3:
        f0_dir = "%s/2a_f0" % model_log_dir
        f0nsf_dir = "%s/2b-f0nsf" % model_log_dir
        names = (
            set([name.split(".")[0] for name in os.listdir(gt_wavs_dir)])
            & set([name.split(".")[0] for name in os.listdir(feature_dir)])
            & set([name.split(".")[0] for name in os.listdir(f0_dir)])
            & set([name.split(".")[0] for name in os.listdir(f0nsf_dir)])
        )
    else:
        names = set([name.split(".")[0] for name in os.listdir(gt_wavs_dir)]) & set(
            [name.split(".")[0] for name in os.listdir(feature_dir)]
        )
    opt = []
    for name in names:
        if if_f0_3:
            opt.append(
                "%s/%s.wav|%s/%s.npy|%s/%s.wav.npy|%s/%s.wav.npy|%s"
                % (
                    gt_wavs_dir.replace("\\", "\\\\"),
                    name,
                    feature_dir.replace("\\", "\\\\"),
                    name,
                    f0_dir.replace("\\", "\\\\"),
                    name,
                    f0nsf_dir.replace("\\", "\\\\"),
                    name,
                    spk_id5,
                )
            )
        else:
            opt.append(
                "%s/%s.wav|%s/%s.npy|%s"
                % (
                    gt_wavs_dir.replace("\\", "\\\\"),
                    name,
                    feature_dir.replace("\\", "\\\\"),
                    name,
                    spk_id5,
                )
            )
    fea_dim = 256 if version19 == "v1" else 768
    if if_f0_3:
        for _ in range(2):
            opt.append(
                "%s/logs/mute/0_gt_wavs/mute%s.wav|%s/logs/mute/3_feature%s/mute.npy|%s/logs/mute/2a_f0/mute.wav.npy|%s/logs/mute/2b-f0nsf/mute.wav.npy|%s"
                % (now_dir, sr2, now_dir, fea_dim, now_dir, now_dir, spk_id5)
            )
    else:
        for _ in range(2):
            opt.append(
                "%s/logs/mute/0_gt_wavs/mute%s.wav|%s/logs/mute/3_feature%s/mute.npy|%s"
                % (now_dir, sr2, now_dir, fea_dim, spk_id5)
            )
    shuffle(opt)
    with open("%s/filelist.txt" % model_log_dir, "w") as f:
        f.write("\n".join(opt))
    yield get_info_str("write filelist done")
    if gpus16:
        cmd = (
            config.python_cmd
            + " train_nsf_sim_cache_sid_load_pretrain.py -e %s -sr %s -f0 %s -bs %s -g %s -te %s -se %s %s %s -l %s -c %s -sw %s -v %s"
            % (
                exp_dir1,
                sr2,
                1 if if_f0_3 else 0,
                batch_size12,
                gpus16,
                total_epoch11,
                save_epoch10,
                ("-pg %s" % pretrained_G14) if pretrained_G14 != "" else "",
                ("-pd %s" % pretrained_D15) if pretrained_D15 != "" else "",
                1 if if_save_latest13 == i18n("是") else 0,
                1 if if_cache_gpu17 == i18n("是") else 0,
                1 if if_save_every_weights18 == i18n("是") else 0,
                version19,
            )
        )
    else:
        cmd = (
            config.python_cmd
            + " train_nsf_sim_cache_sid_load_pretrain.py -e %s -sr %s -f0 %s -bs %s -te %s -se %s %s %s -l %s -c %s -sw %s -v %s"
            % (
                exp_dir1,
                sr2,
                1 if if_f0_3 else 0,
                batch_size12,
                total_epoch11,
                save_epoch10,
                ("-pg %s" % pretrained_G14) if pretrained_G14 != "" else "",
                ("-pd %s" % pretrained_D15) if pretrained_D15 != "" else "",
                1 if if_save_latest13 == i18n("是") else 0,
                1 if if_cache_gpu17 == i18n("是") else 0,
                1 if if_save_every_weights18 == i18n("是") else 0,
                version19,
            )
        )
    yield get_info_str(cmd)
    p = Popen(cmd, shell=True, cwd=now_dir)
    p.wait()
    yield get_info_str(i18n("训练结束, 您可查看控制台训练日志或实验文件夹下的train.log"))
    #######step3b:训练索引
    npys = []
    listdir_res = list(os.listdir(feature_dir))
    for name in sorted(listdir_res):
        phone = np.load("%s/%s" % (feature_dir, name))
        npys.append(phone)
    big_npy = np.concatenate(npys, 0)

    big_npy_idx = np.arange(big_npy.shape[0])
    np.random.shuffle(big_npy_idx)
    big_npy = big_npy[big_npy_idx]
    np.save("%s/total_fea.npy" % model_log_dir, big_npy)

    # n_ivf =  big_npy.shape[0] // 39
    n_ivf = min(int(16 * np.sqrt(big_npy.shape[0])), big_npy.shape[0] // 39)
    yield get_info_str("%s,%s" % (big_npy.shape, n_ivf))
    index = faiss.index_factory(256 if version19 == "v1" else 768, "IVF%s,Flat" % n_ivf)
    yield get_info_str("training index")
    index_ivf = faiss.extract_index_ivf(index)  #
    index_ivf.nprobe = 1
    index.train(big_npy)
    faiss.write_index(
        index,
        "%s/trained_IVF%s_Flat_nprobe_%s_%s_%s.index"
        % (model_log_dir, n_ivf, index_ivf.nprobe, exp_dir1, version19),
    )
    yield get_info_str("adding index")
    batch_size_add = 8192
    for i in range(0, big_npy.shape[0], batch_size_add):
        index.add(big_npy[i : i + batch_size_add])
    faiss.write_index(
        index,
        "%s/added_IVF%s_Flat_nprobe_%s_%s_%s.index"
        % (model_log_dir, n_ivf, index_ivf.nprobe, exp_dir1, version19),
    )
    yield get_info_str(
        "成功构建索引, added_IVF%s_Flat_nprobe_%s_%s_%s.index"
        % (n_ivf, index_ivf.nprobe, exp_dir1, version19)
    )
    yield get_info_str(i18n("全流程结束！"))


#                    ckpt_path2.change(change_info_,[ckpt_path2],[sr__,if_f0__])
def change_info_(ckpt_path):
    if not os.path.exists(ckpt_path.replace(os.path.basename(ckpt_path), "train.log")):
        return {"__type__": "update"}, {"__type__": "update"}, {"__type__": "update"}
    try:
        with open(
            ckpt_path.replace(os.path.basename(ckpt_path), "train.log"), "r"
        ) as f:
            info = eval(f.read().strip("\n").split("\n")[0].split("\t")[-1])
            sr, f0 = info["sample_rate"], info["if_f0"]
            version = "v2" if ("version" in info and info["version"] == "v2") else "v1"
            return sr, str(f0), version
    except:
        traceback.print_exc()
        return {"__type__": "update"}, {"__type__": "update"}, {"__type__": "update"}


<<<<<<< HEAD
def export_onnx(ModelPath, ExportedPath, MoeVS=True):
=======
from infer_pack.models_onnx import SynthesizerTrnMsNSFsidM


def export_onnx(ModelPath, ExportedPath):
>>>>>>> 0eb6bb67
    cpt = torch.load(ModelPath, map_location="cpu")
    cpt["config"][-3] = cpt["weight"]["emb_g.weight"].shape[0]
    vec_channels = 256 if cpt.get("version","v1")=="v1"else 768

    test_phone = torch.rand(1, 200, vec_channels)  # hidden unit
    test_phone_lengths = torch.tensor([200]).long()  # hidden unit 长度（貌似没啥用）
    test_pitch = torch.randint(size=(1, 200), low=5, high=255)  # 基频（单位赫兹）
    test_pitchf = torch.rand(1, 200)  # nsf基频
    test_ds = torch.LongTensor([0])  # 说话人ID
    test_rnd = torch.rand(1, 192, 200)  # 噪声（加入随机因子）

    device = "cpu"  # 导出时设备（不影响使用模型）

    net_g = SynthesizerTrnMsNSFsidM(
        *cpt["config"], is_half=False,version=cpt.get("version","v1")
    )  # fp32导出（C++要支持fp16必须手动将内存重新排列所以暂时不用fp16）
    net_g.load_state_dict(cpt["weight"], strict=False)
    input_names = ["phone", "phone_lengths", "pitch", "pitchf", "ds", "rnd"]
    output_names = [
        "audio",
    ]
    # net_g.construct_spkmixmap(n_speaker) 多角色混合轨道导出
    torch.onnx.export(
        net_g,
        (
            test_phone.to(device),
            test_phone_lengths.to(device),
            test_pitch.to(device),
            test_pitchf.to(device),
            test_ds.to(device),
            test_rnd.to(device),
        ),
        ExportedPath,
        dynamic_axes={
            "phone": [1],
            "pitch": [1],
            "pitchf": [1],
            "rnd": [2],
        },
        do_constant_folding=False,
        opset_version=13,
        verbose=False,
        input_names=input_names,
        output_names=output_names,
    )
    return "Finished"


with gr.Blocks() as app:
    gr.Markdown(
        value=i18n(
            "本软件以MIT协议开源, 作者不对软件具备任何控制力, 使用软件者、传播软件导出的声音者自负全责. <br>如不认可该条款, 则不能使用或引用软件包内任何代码和文件. 详见根目录<b>使用需遵守的协议-LICENSE.txt</b>."
        )
    )
    with gr.Tabs():
        with gr.TabItem(i18n("模型推理")):
            with gr.Row():
                sid0 = gr.Dropdown(label=i18n("推理音色"), choices=sorted(names))
                refresh_button = gr.Button(i18n("刷新音色列表和索引路径"), variant="primary")
                clean_button = gr.Button(i18n("卸载音色省显存"), variant="primary")
                spk_item = gr.Slider(
                    minimum=0,
                    maximum=2333,
                    step=1,
                    label=i18n("请选择说话人id"),
                    value=0,
                    visible=False,
                    interactive=True,
                )
                clean_button.click(fn=clean, inputs=[], outputs=[sid0])
                sid0.change(
                    fn=get_vc,
                    inputs=[sid0],
                    outputs=[spk_item],
                )
            with gr.Group():
                gr.Markdown(
                    value=i18n("男转女推荐+12key, 女转男推荐-12key, 如果音域爆炸导致音色失真也可以自己调整到合适音域. ")
                )
                with gr.Row():
                    with gr.Column():
                        vc_transform0 = gr.Number(
                            label=i18n("变调(整数, 半音数量, 升八度12降八度-12)"), value=0
                        )
                        input_audio0 = gr.Textbox(
                            label=i18n("输入待处理音频文件路径(默认是正确格式示例)"),
                            value="E:\\codes\\py39\\test-20230416b\\todo-songs\\冬之花clip1.wav",
                        )
                        f0method0 = gr.Radio(
                            label=i18n(
                                "选择音高提取算法,输入歌声可用pm提速,harvest低音好但巨慢无比,crepe效果好但吃GPU"
                            ),
                            choices=["pm", "harvest", "crepe"],
                            value="pm",
                            interactive=True,
                        )
                        filter_radius0 = gr.Slider(
                            minimum=0,
                            maximum=7,
                            label=i18n(">=3则使用对harvest音高识别的结果使用中值滤波，数值为滤波半径，使用可以削弱哑音"),
                            value=3,
                            step=1,
                            interactive=True,
                        )
                    with gr.Column():
                        file_index1 = gr.Textbox(
                            label=i18n("特征检索库文件路径,为空则使用下拉的选择结果"),
                            value="",
                            interactive=True,
                        )
                        file_index2 = gr.Dropdown(
                            label=i18n("自动检测index路径,下拉式选择(dropdown)"),
                            choices=sorted(index_paths),
                            interactive=True,
                        )
                        refresh_button.click(
                            fn=change_choices, inputs=[], outputs=[sid0, file_index2]
                        )
                        # file_big_npy1 = gr.Textbox(
                        #     label=i18n("特征文件路径"),
                        #     value="E:\\codes\py39\\vits_vc_gpu_train\\logs\\mi-test-1key\\total_fea.npy",
                        #     interactive=True,
                        # )
                        index_rate1 = gr.Slider(
                            minimum=0,
                            maximum=1,
                            label=i18n("检索特征占比"),
                            value=0.88,
                            interactive=True,
                        )
                    with gr.Column():
                        resample_sr0 = gr.Slider(
                            minimum=0,
                            maximum=48000,
                            label=i18n("后处理重采样至最终采样率，0为不进行重采样"),
                            value=0,
                            step=1,
                            interactive=True,
                        )
                        rms_mix_rate0 = gr.Slider(
                            minimum=0,
                            maximum=1,
                            label=i18n("输入源音量包络替换输出音量包络融合比例，越靠近1越使用输出包络"),
                            value=1,
                            interactive=True,
                        )
                        protect0 = gr.Slider(
                            minimum=0,
                            maximum=0.5,
                            label=i18n(
                                "保护清辅音和呼吸声，防止电音撕裂等artifact，拉满0.5不开启，调低加大保护力度但可能降低索引效果"
                            ),
                            value=0.33,
                            step=0.01,
                            interactive=True,
                        )
                    f0_file = gr.File(label=i18n("F0曲线文件, 可选, 一行一个音高, 代替默认F0及升降调"))
                    but0 = gr.Button(i18n("转换"), variant="primary")
                    with gr.Row():
                        vc_output1 = gr.Textbox(label=i18n("输出信息"))
                        vc_output2 = gr.Audio(label=i18n("输出音频(右下角三个点,点了可以下载)"))
                    but0.click(
                        vc_single,
                        [
                            spk_item,
                            input_audio0,
                            vc_transform0,
                            f0_file,
                            f0method0,
                            file_index1,
                            file_index2,
                            # file_big_npy1,
                            index_rate1,
                            filter_radius0,
                            resample_sr0,
                            rms_mix_rate0,
                            protect0,
                        ],
                        [vc_output1, vc_output2],
                    )
            with gr.Group():
                gr.Markdown(
                    value=i18n("批量转换, 输入待转换音频文件夹, 或上传多个音频文件, 在指定文件夹(默认opt)下输出转换的音频. ")
                )
                with gr.Row():
                    with gr.Column():
                        vc_transform1 = gr.Number(
                            label=i18n("变调(整数, 半音数量, 升八度12降八度-12)"), value=0
                        )
                        opt_input = gr.Textbox(label=i18n("指定输出文件夹"), value="opt")
                        f0method1 = gr.Radio(
                            label=i18n(
                                "选择音高提取算法,输入歌声可用pm提速,harvest低音好但巨慢无比,crepe效果好但吃GPU"
                            ),
                            choices=["pm", "harvest", "crepe"],
                            value="pm",
                            interactive=True,
                        )
                        filter_radius1 = gr.Slider(
                            minimum=0,
                            maximum=7,
                            label=i18n(">=3则使用对harvest音高识别的结果使用中值滤波，数值为滤波半径，使用可以削弱哑音"),
                            value=3,
                            step=1,
                            interactive=True,
                        )
                    with gr.Column():
                        file_index3 = gr.Textbox(
                            label=i18n("特征检索库文件路径,为空则使用下拉的选择结果"),
                            value="",
                            interactive=True,
                        )
                        file_index4 = gr.Dropdown(
                            label=i18n("自动检测index路径,下拉式选择(dropdown)"),
                            choices=sorted(index_paths),
                            interactive=True,
                        )
                        refresh_button.click(
                            fn=lambda: change_choices()[1],
                            inputs=[],
                            outputs=file_index4,
                        )
                        # file_big_npy2 = gr.Textbox(
                        #     label=i18n("特征文件路径"),
                        #     value="E:\\codes\\py39\\vits_vc_gpu_train\\logs\\mi-test-1key\\total_fea.npy",
                        #     interactive=True,
                        # )
                        index_rate2 = gr.Slider(
                            minimum=0,
                            maximum=1,
                            label=i18n("检索特征占比"),
                            value=1,
                            interactive=True,
                        )
                    with gr.Column():
                        resample_sr1 = gr.Slider(
                            minimum=0,
                            maximum=48000,
                            label=i18n("后处理重采样至最终采样率，0为不进行重采样"),
                            value=0,
                            step=1,
                            interactive=True,
                        )
                        rms_mix_rate1 = gr.Slider(
                            minimum=0,
                            maximum=1,
                            label=i18n("输入源音量包络替换输出音量包络融合比例，越靠近1越使用输出包络"),
                            value=1,
                            interactive=True,
                        )
                        protect1 = gr.Slider(
                            minimum=0,
                            maximum=0.5,
                            label=i18n(
                                "保护清辅音和呼吸声，防止电音撕裂等artifact，拉满0.5不开启，调低加大保护力度但可能降低索引效果"
                            ),
                            value=0.33,
                            step=0.01,
                            interactive=True,
                        )
                    with gr.Column():
                        dir_input = gr.Textbox(
                            label=i18n("输入待处理音频文件夹路径(去文件管理器地址栏拷就行了)"),
                            value="E:\codes\py39\\test-20230416b\\todo-songs",
                        )
                        inputs = gr.File(
                            file_count="multiple", label=i18n("也可批量输入音频文件, 二选一, 优先读文件夹")
                        )
                    with gr.Row():
                        format1 = gr.Radio(
                            label=i18n("导出文件格式"),
                            choices=["wav", "flac", "mp3", "m4a"],
                            value="flac",
                            interactive=True,
                        )
                        but1 = gr.Button(i18n("转换"), variant="primary")
                        vc_output3 = gr.Textbox(label=i18n("输出信息"))
                    but1.click(
                        vc_multi,
                        [
                            spk_item,
                            dir_input,
                            opt_input,
                            inputs,
                            vc_transform1,
                            f0method1,
                            file_index3,
                            file_index4,
                            # file_big_npy2,
                            index_rate2,
                            filter_radius1,
                            resample_sr1,
                            rms_mix_rate1,
                            protect1,
                            format1,
                        ],
                        [vc_output3],
                    )
        with gr.TabItem(i18n("伴奏人声分离&去混响&去回声")):
            with gr.Group():
                gr.Markdown(
                    value=i18n(
                        "人声伴奏分离批量处理， 使用UVR5模型。 <br>"
                        "合格的文件夹路径格式举例： E:\\codes\\py39\\vits_vc_gpu\\白鹭霜华测试样例(去文件管理器地址栏拷就行了)。 <br>"
                        "模型分为三类： <br>"
                        "1、保留人声：不带和声的音频选这个，对主人声保留比HP5更好。内置HP2和HP3两个模型，HP3可能轻微漏伴奏但对主人声保留比HP2稍微好一丁点； <br>"
                        "2、仅保留主人声：带和声的音频选这个，对主人声可能有削弱。内置HP5一个模型； <br> "
                        "3、去混响、去延迟模型（by FoxJoy）：<br>"
                        "  (1)MDX-Net(onnx_dereverb):对于双通道混响是最好的选择，不能去除单通道混响；<br>"
                        "&emsp;(234)DeEcho:去除延迟效果。Aggressive比Normal去除得更彻底，DeReverb额外去除混响，可去除单声道混响，但是对高频重的板式混响去不干净。<br>"
                        "去混响/去延迟，附：<br>"
                        "1、DeEcho-DeReverb模型的耗时是另外2个DeEcho模型的接近2倍；<br>"
                        "2、MDX-Net-Dereverb模型挺慢的；<br>"
                        "3、个人推荐的最干净的配置是先MDX-Net再DeEcho-Aggressive。"
                    )
                )
                with gr.Row():
                    with gr.Column():
                        dir_wav_input = gr.Textbox(
                            label=i18n("输入待处理音频文件夹路径"),
                            value="E:\\codes\\py39\\test-20230416b\\todo-songs\\todo-songs",
                        )
                        wav_inputs = gr.File(
                            file_count="multiple", label=i18n("也可批量输入音频文件, 二选一, 优先读文件夹")
                        )
                    with gr.Column():
                        model_choose = gr.Dropdown(label=i18n("模型"), choices=uvr5_names)
                        agg = gr.Slider(
                            minimum=0,
                            maximum=20,
                            step=1,
                            label="人声提取激进程度",
                            value=10,
                            interactive=True,
                            visible=False,  # 先不开放调整
                        )
                        opt_vocal_root = gr.Textbox(
                            label=i18n("指定输出主人声文件夹"), value="opt"
                        )
                        opt_ins_root = gr.Textbox(
                            label=i18n("指定输出非主人声文件夹"), value="opt"
                        )
                        format0 = gr.Radio(
                            label=i18n("导出文件格式"),
                            choices=["wav", "flac", "mp3", "m4a"],
                            value="flac",
                            interactive=True,
                        )
                    but2 = gr.Button(i18n("转换"), variant="primary")
                    vc_output4 = gr.Textbox(label=i18n("输出信息"))
                    but2.click(
                        uvr,
                        [
                            model_choose,
                            dir_wav_input,
                            opt_vocal_root,
                            wav_inputs,
                            opt_ins_root,
                            agg,
                            format0,
                        ],
                        [vc_output4],
                    )
        with gr.TabItem(i18n("训练")):
            gr.Markdown(
                value=i18n(
                    "step1: 填写实验配置. 实验数据放在logs下, 每个实验一个文件夹, 需手工输入实验名路径, 内含实验配置, 日志, 训练得到的模型文件. "
                )
            )
            with gr.Row():
                exp_dir1 = gr.Textbox(label=i18n("输入实验名"), value="mi-test")
                sr2 = gr.Radio(
                    label=i18n("目标采样率"),
                    choices=["40k", "48k"],
                    value="40k",
                    interactive=True,
                )
                if_f0_3 = gr.Radio(
                    label=i18n("模型是否带音高指导(唱歌一定要, 语音可以不要)"),
                    choices=[True, False],
                    value=True,
                    interactive=True,
                )
                version19 = gr.Radio(
                    label=i18n("版本(目前仅40k支持了v2)"),
                    choices=["v1", "v2"],
                    value="v1",
                    interactive=True,
                    visible=True,
                )
                np7 = gr.Slider(
                    minimum=0,
                    maximum=config.n_cpu,
                    step=1,
                    label=i18n("提取音高和处理数据使用的CPU进程数"),
                    value=config.n_cpu,
                    interactive=True,
                )
            with gr.Group():  # 暂时单人的, 后面支持最多4人的#数据处理
                gr.Markdown(
                    value=i18n(
                        "step2a: 自动遍历训练文件夹下所有可解码成音频的文件并进行切片归一化, 在实验目录下生成2个wav文件夹; 暂时只支持单人训练. "
                    )
                )
                with gr.Row():
                    trainset_dir4 = gr.Textbox(
                        label=i18n("输入训练文件夹路径"), value="E:\\语音音频+标注\\米津玄师\\src"
                    )
                    spk_id5 = gr.Slider(
                        minimum=0,
                        maximum=4,
                        step=1,
                        label=i18n("请指定说话人id"),
                        value=0,
                        interactive=True,
                    )
                    but1 = gr.Button(i18n("处理数据"), variant="primary")
                    info1 = gr.Textbox(label=i18n("输出信息"), value="")
                    but1.click(
                        preprocess_dataset, [trainset_dir4, exp_dir1, sr2, np7], [info1]
                    )
            with gr.Group():
                gr.Markdown(value=i18n("step2b: 使用CPU提取音高(如果模型带音高), 使用GPU提取特征(选择卡号)"))
                with gr.Row():
                    with gr.Column():
                        gpus6 = gr.Textbox(
                            label=i18n("以-分隔输入使用的卡号, 例如   0-1-2   使用卡0和卡1和卡2"),
                            value=gpus,
                            interactive=True,
                        )
                        gpu_info9 = gr.Textbox(label=i18n("显卡信息"), value=gpu_info)
                    with gr.Column():
                        f0method8 = gr.Radio(
                            label=i18n(
                                "选择音高提取算法:输入歌声可用pm提速,高质量语音但CPU差可用dio提速,harvest质量更好但慢"
                            ),
                            choices=["pm", "harvest", "dio"],
                            value="harvest",
                            interactive=True,
                        )
                    but2 = gr.Button(i18n("特征提取"), variant="primary")
                    info2 = gr.Textbox(label=i18n("输出信息"), value="", max_lines=8)
                    but2.click(
                        extract_f0_feature,
                        [gpus6, np7, f0method8, if_f0_3, exp_dir1, version19],
                        [info2],
                    )
            with gr.Group():
                gr.Markdown(value=i18n("step3: 填写训练设置, 开始训练模型和索引"))
                with gr.Row():
                    save_epoch10 = gr.Slider(
                        minimum=0,
                        maximum=50,
                        step=1,
                        label=i18n("保存频率save_every_epoch"),
                        value=5,
                        interactive=True,
                    )
                    total_epoch11 = gr.Slider(
                        minimum=0,
                        maximum=1000,
                        step=1,
                        label=i18n("总训练轮数total_epoch"),
                        value=20,
                        interactive=True,
                    )
                    batch_size12 = gr.Slider(
                        minimum=1,
                        maximum=40,
                        step=1,
                        label=i18n("每张显卡的batch_size"),
                        value=default_batch_size,
                        interactive=True,
                    )
                    if_save_latest13 = gr.Radio(
                        label=i18n("是否仅保存最新的ckpt文件以节省硬盘空间"),
                        choices=[i18n("是"), i18n("否")],
                        value=i18n("否"),
                        interactive=True,
                    )
                    if_cache_gpu17 = gr.Radio(
                        label=i18n(
                            "是否缓存所有训练集至显存. 10min以下小数据可缓存以加速训练, 大数据缓存会炸显存也加不了多少速"
                        ),
                        choices=[i18n("是"), i18n("否")],
                        value=i18n("否"),
                        interactive=True,
                    )
                    if_save_every_weights18 = gr.Radio(
                        label=i18n("是否在每次保存时间点将最终小模型保存至weights文件夹"),
                        choices=[i18n("是"), i18n("否")],
                        value=i18n("否"),
                        interactive=True,
                    )
                with gr.Row():
                    pretrained_G14 = gr.Textbox(
                        label=i18n("加载预训练底模G路径"),
                        value="pretrained/f0G40k.pth",
                        interactive=True,
                    )
                    pretrained_D15 = gr.Textbox(
                        label=i18n("加载预训练底模D路径"),
                        value="pretrained/f0D40k.pth",
                        interactive=True,
                    )
                    sr2.change(
                        change_sr2,
                        [sr2, if_f0_3, version19],
                        [pretrained_G14, pretrained_D15, version19],
                    )
                    version19.change(
                        change_version19,
                        [sr2, if_f0_3, version19],
                        [pretrained_G14, pretrained_D15],
                    )
                    if_f0_3.change(
                        change_f0,
                        [if_f0_3, sr2, version19],
                        [f0method8, pretrained_G14, pretrained_D15],
                    )
                    gpus16 = gr.Textbox(
                        label=i18n("以-分隔输入使用的卡号, 例如   0-1-2   使用卡0和卡1和卡2"),
                        value=gpus,
                        interactive=True,
                    )
                    but3 = gr.Button(i18n("训练模型"), variant="primary")
                    but4 = gr.Button(i18n("训练特征索引"), variant="primary")
                    but5 = gr.Button(i18n("一键训练"), variant="primary")
                    info3 = gr.Textbox(label=i18n("输出信息"), value="", max_lines=10)
                    but3.click(
                        click_train,
                        [
                            exp_dir1,
                            sr2,
                            if_f0_3,
                            spk_id5,
                            save_epoch10,
                            total_epoch11,
                            batch_size12,
                            if_save_latest13,
                            pretrained_G14,
                            pretrained_D15,
                            gpus16,
                            if_cache_gpu17,
                            if_save_every_weights18,
                            version19,
                        ],
                        info3,
                    )
                    but4.click(train_index, [exp_dir1, version19], info3)
                    but5.click(
                        train1key,
                        [
                            exp_dir1,
                            sr2,
                            if_f0_3,
                            trainset_dir4,
                            spk_id5,
                            np7,
                            f0method8,
                            save_epoch10,
                            total_epoch11,
                            batch_size12,
                            if_save_latest13,
                            pretrained_G14,
                            pretrained_D15,
                            gpus16,
                            if_cache_gpu17,
                            if_save_every_weights18,
                            version19,
                        ],
                        info3,
                    )

        with gr.TabItem(i18n("ckpt处理")):
            with gr.Group():
                gr.Markdown(value=i18n("模型融合, 可用于测试音色融合"))
                with gr.Row():
                    ckpt_a = gr.Textbox(label=i18n("A模型路径"), value="", interactive=True)
                    ckpt_b = gr.Textbox(label=i18n("B模型路径"), value="", interactive=True)
                    alpha_a = gr.Slider(
                        minimum=0,
                        maximum=1,
                        label=i18n("A模型权重"),
                        value=0.5,
                        interactive=True,
                    )
                with gr.Row():
                    sr_ = gr.Radio(
                        label=i18n("目标采样率"),
                        choices=["32k", "40k", "48k"],
                        value="40k",
                        interactive=True,
                    )
                    if_f0_ = gr.Radio(
                        label=i18n("模型是否带音高指导"),
                        choices=[i18n("是"), i18n("否")],
                        value=i18n("是"),
                        interactive=True,
                    )
                    info__ = gr.Textbox(
                        label=i18n("要置入的模型信息"), value="", max_lines=8, interactive=True
                    )
                    name_to_save0 = gr.Textbox(
                        label=i18n("保存的模型名不带后缀"),
                        value="",
                        max_lines=1,
                        interactive=True,
                    )
                    version_2 = gr.Radio(
                        label=i18n("模型版本型号"),
                        choices=["v1", "v2"],
                        value="v1",
                        interactive=True,
                    )
                with gr.Row():
                    but6 = gr.Button(i18n("融合"), variant="primary")
                    info4 = gr.Textbox(label=i18n("输出信息"), value="", max_lines=8)
                but6.click(
                    merge,
                    [
                        ckpt_a,
                        ckpt_b,
                        alpha_a,
                        sr_,
                        if_f0_,
                        info__,
                        name_to_save0,
                        version_2,
                    ],
                    info4,
                )  # def merge(path1,path2,alpha1,sr,f0,info):
            with gr.Group():
                gr.Markdown(value=i18n("修改模型信息(仅支持weights文件夹下提取的小模型文件)"))
                with gr.Row():
                    ckpt_path0 = gr.Textbox(
                        label=i18n("模型路径"), value="", interactive=True
                    )
                    info_ = gr.Textbox(
                        label=i18n("要改的模型信息"), value="", max_lines=8, interactive=True
                    )
                    name_to_save1 = gr.Textbox(
                        label=i18n("保存的文件名, 默认空为和源文件同名"),
                        value="",
                        max_lines=8,
                        interactive=True,
                    )
                with gr.Row():
                    but7 = gr.Button(i18n("修改"), variant="primary")
                    info5 = gr.Textbox(label=i18n("输出信息"), value="", max_lines=8)
                but7.click(change_info, [ckpt_path0, info_, name_to_save1], info5)
            with gr.Group():
                gr.Markdown(value=i18n("查看模型信息(仅支持weights文件夹下提取的小模型文件)"))
                with gr.Row():
                    ckpt_path1 = gr.Textbox(
                        label=i18n("模型路径"), value="", interactive=True
                    )
                    but8 = gr.Button(i18n("查看"), variant="primary")
                    info6 = gr.Textbox(label=i18n("输出信息"), value="", max_lines=8)
                but8.click(show_info, [ckpt_path1], info6)
            with gr.Group():
                gr.Markdown(
                    value=i18n(
                        "模型提取(输入logs文件夹下大文件模型路径),适用于训一半不想训了模型没有自动提取保存小文件模型,或者想测试中间模型的情况"
                    )
                )
                with gr.Row():
                    ckpt_path2 = gr.Textbox(
                        label=i18n("模型路径"),
                        value="E:\\codes\\py39\\logs\\mi-test_f0_48k\\G_23333.pth",
                        interactive=True,
                    )
                    save_name = gr.Textbox(
                        label=i18n("保存名"), value="", interactive=True
                    )
                    sr__ = gr.Radio(
                        label=i18n("目标采样率"),
                        choices=["32k", "40k", "48k"],
                        value="40k",
                        interactive=True,
                    )
                    if_f0__ = gr.Radio(
                        label=i18n("模型是否带音高指导,1是0否"),
                        choices=["1", "0"],
                        value="1",
                        interactive=True,
                    )
                    version_1 = gr.Radio(
                        label=i18n("模型版本型号"),
                        choices=["v1", "v2"],
                        value="v1",
                        interactive=True,
                    )
                    info___ = gr.Textbox(
                        label=i18n("要置入的模型信息"), value="", max_lines=8, interactive=True
                    )
                    but9 = gr.Button(i18n("提取"), variant="primary")
                    info7 = gr.Textbox(label=i18n("输出信息"), value="", max_lines=8)
                    ckpt_path2.change(
                        change_info_, [ckpt_path2], [sr__, if_f0__, version_1]
                    )
                but9.click(
                    extract_small_model,
                    [ckpt_path2, save_name, sr__, if_f0__, info___, version_1],
                    info7,
                )
                
        with gr.TabItem(i18n("Onnx导出")):
            with gr.Row():
                ckpt_dir = gr.Textbox(label=i18n("RVC模型路径"), value="", interactive=True)
            with gr.Row():
                onnx_dir = gr.Textbox(
                    label=i18n("Onnx输出路径"), value="", interactive=True
                )
            with gr.Row():
                infoOnnx = gr.Label(label="info")
            with gr.Row():
                butOnnx = gr.Button(i18n("导出Onnx模型"), variant="primary")
            butOnnx.click(export_onnx, [ckpt_dir, onnx_dir], infoOnnx)

        tab_faq = i18n("常见问题解答")
        with gr.TabItem(tab_faq):
            try:
                if tab_faq == "常见问题解答":
                    with open("docs/faq.md", "r", encoding="utf8") as f:
                        info = f.read()
                else:
                    with open("docs/faq_en.md", "r", encoding="utf8") as f:
                        info = f.read()
                gr.Markdown(value=info)
            except:
                gr.Markdown(traceback.format_exc())

        # with gr.TabItem(i18n("招募音高曲线前端编辑器")):
        #     gr.Markdown(value=i18n("加开发群联系我xxxxx"))
        # with gr.TabItem(i18n("点击查看交流、问题反馈群号")):
        #     gr.Markdown(value=i18n("xxxxx"))

    if config.iscolab:
        app.queue(concurrency_count=511, max_size=1022).launch(share=True)
    else:
        app.queue(concurrency_count=511, max_size=1022).launch(
            server_name="0.0.0.0",
            inbrowser=not config.noautoopen,
            server_port=config.listen_port,
            quiet=True,
        )<|MERGE_RESOLUTION|>--- conflicted
+++ resolved
@@ -1174,14 +1174,8 @@
         return {"__type__": "update"}, {"__type__": "update"}, {"__type__": "update"}
 
 
-<<<<<<< HEAD
-def export_onnx(ModelPath, ExportedPath, MoeVS=True):
-=======
-from infer_pack.models_onnx import SynthesizerTrnMsNSFsidM
-
 
 def export_onnx(ModelPath, ExportedPath):
->>>>>>> 0eb6bb67
     cpt = torch.load(ModelPath, map_location="cpu")
     cpt["config"][-3] = cpt["weight"]["emb_g.weight"].shape[0]
     vec_channels = 256 if cpt.get("version","v1")=="v1"else 768
